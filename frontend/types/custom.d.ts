// Copyright 2024, Command Line Inc.
// SPDX-License-Identifier: Apache-2.0

import { type Placement } from "@floating-ui/react";
import type * as jotai from "jotai";
import type * as rxjs from "rxjs";

declare global {
    type GlobalAtomsType = {
        clientId: jotai.Atom<string>; // readonly
        client: jotai.Atom<Client>; // driven from WOS
        uiContext: jotai.Atom<UIContext>; // driven from windowId, tabId
        waveWindow: jotai.Atom<WaveWindow>; // driven from WOS
        workspace: jotai.Atom<Workspace>; // driven from WOS
        fullConfigAtom: jotai.PrimitiveAtom<FullConfigType>; // driven from WOS, settings -- updated via WebSocket
        settingsAtom: jotai.Atom<SettingsType>; // derrived from fullConfig
        tabAtom: jotai.Atom<Tab>; // driven from WOS
        staticTabId: jotai.Atom<string>;
        isFullScreen: jotai.PrimitiveAtom<boolean>;
        controlShiftDelayAtom: jotai.PrimitiveAtom<boolean>;
        prefersReducedMotionAtom: jotai.Atom<boolean>;
        updaterStatusAtom: jotai.PrimitiveAtom<UpdaterStatus>;
        typeAheadModalAtom: jotai.PrimitiveAtom<TypeAheadModalType>;
        modalOpen: jotai.PrimitiveAtom<boolean>;
        allConnStatus: jotai.Atom<ConnStatus[]>;
        flashErrors: jotai.PrimitiveAtom<FlashErrorType[]>;
        notifications: jotai.PrimitiveAtom<NotificationType[]>;
        notificationPopoverMode: jotia.atom<boolean>;
        reinitVersion: jotai.PrimitiveAtom<number>;
    };

    type WritableWaveObjectAtom<T extends WaveObj> = jotai.WritableAtom<T, [value: T], void>;

    type ThrottledValueAtom<T> = jotai.WritableAtom<T, [update: jotai.SetStateAction<T>], void>;

    type AtomWithThrottle<T> = {
        currentValueAtom: jotai.Atom<T>;
        throttledValueAtom: ThrottledValueAtom<T>;
    };

    type DebouncedValueAtom<T> = jotai.WritableAtom<T, [update: jotai.SetStateAction<T>], void>;

    type AtomWithDebounce<T> = {
        currentValueAtom: jotai.Atom<T>;
        debouncedValueAtom: DebouncedValueAtom<T>;
    };

    type SplitAtom<Item> = Atom<Atom<Item>[]>;
    type WritableSplitAtom<Item> = WritableAtom<PrimitiveAtom<Item>[], [SplitAtomAction<Item>], void>;

    type TabLayoutData = {
        blockId: string;
    };

    type WaveInitOpts = {
        tabId: string;
        clientId: string;
        windowId: string;
        activate: boolean;
    };

    type ElectronApi = {
        getAuthKey(): string;
        getIsDev(): boolean;
        getCursorPoint: () => Electron.Point;
        getPlatform: () => NodeJS.Platform;
        getEnv: (varName: string) => string;
        getUserName: () => string;
        getHostName: () => string;
        getDataDir: () => string;
        getConfigDir: () => string;
        getWebviewPreload: () => string;
        getAboutModalDetails: () => AboutModalDetails;
        getDocsiteUrl: () => string;
        showContextMenu: (workspaceId: string, menu?: ElectronContextMenuItem[]) => void;
        onContextMenuClick: (callback: (id: string) => void) => void;
        onNavigate: (callback: (url: string) => void) => void;
        onIframeNavigate: (callback: (url: string) => void) => void;
        downloadFile: (path: string) => void;
        openExternal: (url: string) => void;
        onFullScreenChange: (callback: (isFullScreen: boolean) => void) => void;
        onUpdaterStatusChange: (callback: (status: UpdaterStatus) => void) => void;
        getUpdaterStatus: () => UpdaterStatus;
        getUpdaterChannel: () => string;
        installAppUpdate: () => void;
        onMenuItemAbout: (callback: () => void) => void;
        updateWindowControlsOverlay: (rect: Dimensions) => void;
        onReinjectKey: (callback: (waveEvent: WaveKeyboardEvent) => void) => void;
        setWebviewFocus: (focusedId: number) => void; // focusedId si the getWebContentsId of the webview
        registerGlobalWebviewKeys: (keys: string[]) => void;
        onControlShiftStateUpdate: (callback: (state: boolean) => void) => void;
        createWorkspace: () => void;
        switchWorkspace: (workspaceId: string) => void;
        deleteWorkspace: (workspaceId: string) => void;
        setActiveTab: (tabId: string) => void;
        createTab: () => void;
        closeTab: (workspaceId: string, tabId: string) => void;
        setWindowInitStatus: (status: "ready" | "wave-ready") => void;
        onWaveInit: (callback: (initOpts: WaveInitOpts) => void) => void;
        sendLog: (log: string) => void;
        onQuicklook: (filePath: string) => void;
        openNativePath(filePath: string): void;
    };

    type ElectronContextMenuItem = {
        id: string; // unique id, used for communication
        label: string;
        role?: string; // electron role (optional)
        type?: "separator" | "normal" | "submenu" | "checkbox" | "radio";
        submenu?: ElectronContextMenuItem[];
        checked?: boolean;
        visible?: boolean;
        enabled?: boolean;
        sublabel?: string;
    };

    type ContextMenuItem = {
        label?: string;
        type?: "separator" | "normal" | "submenu" | "checkbox" | "radio";
        role?: string; // electron role (optional)
        click?: () => void; // not required if role is set
        submenu?: ContextMenuItem[];
        checked?: boolean;
        visible?: boolean;
        enabled?: boolean;
        sublabel?: string;
    };

    type KeyPressDecl = {
        mods: {
            Cmd?: boolean;
            Option?: boolean;
            Shift?: boolean;
            Ctrl?: boolean;
            Alt?: boolean;
            Meta?: boolean;
        };
        key: string;
        keyType: string;
    };

    type SubjectWithRef<T> = rxjs.Subject<T> & { refCount: number; release: () => void };

    type HeaderElem =
        | IconButtonDecl
        | ToggleIconButtonDecl
        | HeaderText
        | HeaderInput
        | HeaderDiv
        | HeaderTextButton
        | ConnectionButton
        | MenuButton;

    type IconButtonCommon = {
        icon: string | React.ReactNode;
        iconColor?: string;
        iconSpin?: boolean;
        className?: string;
        title?: string;
<<<<<<< HEAD
        click?: (e: React.MouseEvent<any>) => void;
        longClick?: (e: React.PointerEvent<any>) => void;
=======
>>>>>>> da2291f8
        disabled?: boolean;
        noAction?: boolean;
    };

    type IconButtonDecl = IconButtonCommon & {
        elemtype: "iconbutton";
        click?: (e: React.MouseEvent<any>) => void;
        longClick?: (e: React.MouseEvent<any>) => void;
    };

    type ToggleIconButtonDecl = IconButtonCommon & {
        elemtype: "toggleiconbutton";
        active: jotai.WritableAtom<boolean, [boolean], void>;
    };

    type HeaderTextButton = {
        elemtype: "textbutton";
        text: string;
        className?: string;
        onClick?: (e: React.MouseEvent<any>) => void;
    };

    type HeaderText = {
        elemtype: "text";
        text: string;
        ref?: React.MutableRefObject<HTMLDivElement>;
        className?: string;
        noGrow?: boolean;
        onClick?: (e: React.MouseEvent<any>) => void;
    };

    type HeaderInput = {
        elemtype: "input";
        value: string;
        className?: string;
        isDisabled?: boolean;
        ref?: React.MutableRefObject<HTMLInputElement>;
        onChange?: (e: React.ChangeEvent<HTMLInputElement>) => void;
        onKeyDown?: (e: React.KeyboardEvent<HTMLInputElement>) => void;
        onFocus?: (e: React.FocusEvent<HTMLInputElement>) => void;
        onBlur?: (e: React.FocusEvent<HTMLInputElement>) => void;
    };

    type HeaderDiv = {
        elemtype: "div";
        className?: string;
        children: HeaderElem[];
        onMouseOver?: (e: React.MouseEvent<any>) => void;
        onMouseOut?: (e: React.MouseEvent<any>) => void;
        onClick?: (e: React.MouseEvent<any>) => void;
    };

    type ConnectionButton = {
        elemtype: "connectionbutton";
        icon: string;
        text: string;
        iconColor: string;
        onClick?: (e: React.MouseEvent<any>) => void;
        connected: boolean;
    };

    type MenuItem = {
        label: string;
        icon?: string | React.ReactNode;
        subItems?: MenuItem[];
        onClick?: (e: React.MouseEvent<any>) => void;
    };

    type MenuButtonProps = {
        items: MenuItem[];
        className?: string;
        text: string;
        title?: string;
        menuPlacement?: Placement;
    };

    type MenuButton = {
        elemtype: "menubutton";
    } & MenuButtonProps;

    type SearchAtoms = {
        searchValue: PrimitiveAtom<string>;
        resultsIndex: PrimitiveAtom<number>;
        resultsCount: PrimitiveAtom<number>;
        isOpen: PrimitiveAtom<boolean>;
        regex?: PrimitiveAtom<boolean>;
        caseSensitive?: PrimitiveAtom<boolean>;
        wholeWord?: PrimitiveAtom<boolean>;
    };

    interface ViewModel {
        viewType: string;
        viewIcon?: jotai.Atom<string | IconButtonDecl>;
        viewName?: jotai.Atom<string>;
        viewText?: jotai.Atom<string | HeaderElem[]>;
        preIconButton?: jotai.Atom<IconButtonDecl>;
        endIconButtons?: jotai.Atom<IconButtonDecl[]>;
        blockBg?: jotai.Atom<MetaType>;
        manageConnection?: jotai.Atom<boolean>;
        noPadding?: jotai.Atom<boolean>;
        filterOutNowsh?: jotai.Atom<boolean>;
        searchAtoms?: SearchAtoms;

        onBack?: () => void;
        onForward?: () => void;
        getSettingsMenuItems?: () => ContextMenuItem[];
        giveFocus?: () => boolean;
        keyDownHandler?: (e: WaveKeyboardEvent) => boolean;
        dispose?: () => void;
    }

    type UpdaterStatus = "up-to-date" | "checking" | "downloading" | "ready" | "error" | "installing";

    // jotai doesn't export this type :/
    type Loadable<T> = { state: "loading" } | { state: "hasData"; data: T } | { state: "hasError"; error: unknown };

    interface Dimensions {
        width: number;
        height: number;
        left: number;
        top: number;
    }

    type TypeAheadModalType = { [key: string]: boolean };

    interface AboutModalDetails {
        version: string;
        buildTime: number;
    }

    type BlockComponentModel = {
        openSwitchConnection?: () => void;
        viewModel: ViewModel;
    };

    type ConnStatusType = "connected" | "connecting" | "disconnected" | "error" | "init";

    interface SuggestionBaseItem {
        label: string;
        value: string;
        icon?: string | React.ReactNode;
    }

    interface SuggestionConnectionItem extends SuggestionBaseItem {
        status: ConnStatusType;
        iconColor: string;
        onSelect?: (_: string) => void;
        current?: boolean;
    }

    interface SuggestionConnectionScope {
        headerText?: string;
        items: SuggestionConnectionItem[];
    }

    type SuggestionsType = SuggestionConnectionItem | SuggestionConnectionScope;

    type MarkdownResolveOpts = {
        connName: string;
        baseDir: string;
    };

    type FlashErrorType = {
        id: string;
        icon: string;
        title: string;
        message: string;
        expiration: number;
    };

    export type NotificationActionType = {
        label: string;
        actionKey: string;
        rightIcon?: string;
        color?: "green" | "grey";
        disabled?: boolean;
    };

    export type NotificationType = {
        id?: string;
        icon: string;
        title: string;
        message: string;
        timestamp: string;
        expiration?: number;
        hidden?: boolean;
        actions?: NotificationActionType[];
        persistent?: boolean;
        type?: "error" | "update" | "info" | "warning";
    };

    interface AbstractWshClient {
        recvRpcMessage(msg: RpcMessage): void;
    }

    type ClientRpcEntry = {
        reqId: string;
        startTs: number;
        command: string;
        msgFn: (msg: RpcMessage) => void;
    };

    type TimeSeriesMeta = {
        name?: string;
        color?: string;
        label?: string;
        maxy?: string | number;
        miny?: string | number;
        decimalPlaces?: number;
    };
}

export {};<|MERGE_RESOLUTION|>--- conflicted
+++ resolved
@@ -157,11 +157,8 @@
         iconSpin?: boolean;
         className?: string;
         title?: string;
-<<<<<<< HEAD
         click?: (e: React.MouseEvent<any>) => void;
         longClick?: (e: React.PointerEvent<any>) => void;
-=======
->>>>>>> da2291f8
         disabled?: boolean;
         noAction?: boolean;
     };
