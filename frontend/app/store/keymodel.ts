// Copyright 2025, Command Line Inc.
// SPDX-License-Identifier: Apache-2.0

import { WaveAIModel } from "@/app/aipanel/waveai-model";
<<<<<<< HEAD
=======
import { focusManager } from "@/app/store/focusManager";
>>>>>>> 64d24cd4
import {
    atoms,
    createBlock,
    createBlockSplitHorizontally,
    createBlockSplitVertically,
    createTab,
    getAllBlockComponentModels,
    getApi,
    getBlockComponentModel,
    getFocusedBlockId,
    getSettingsKeyAtom,
    globalStore,
    refocusNode,
    replaceBlock,
    WOS,
} from "@/app/store/global";
<<<<<<< HEAD
import { focusManager } from "@/app/store/focusManager";
=======
import { TabBarModel } from "@/app/tab/tabbar-model";
>>>>>>> 64d24cd4
import { WorkspaceLayoutModel } from "@/app/workspace/workspace-layout-model";
import { deleteLayoutModelForTab, getLayoutModelForStaticTab, NavigateDirection } from "@/layout/index";
import * as keyutil from "@/util/keyutil";
import { CHORD_TIMEOUT } from "@/util/sharedconst";
import { fireAndForget } from "@/util/util";
import * as jotai from "jotai";
import { modalsModel } from "./modalmodel";

type KeyHandler = (event: WaveKeyboardEvent) => boolean;

const simpleControlShiftAtom = jotai.atom(false);
const globalKeyMap = new Map<string, (waveEvent: WaveKeyboardEvent) => boolean>();
const globalChordMap = new Map<string, Map<string, KeyHandler>>();
let globalKeybindingsDisabled = false;

// track current chord state and timeout (for resetting)
let activeChord: string | null = null;
let chordTimeout: NodeJS.Timeout = null;

function resetChord() {
    activeChord = null;
    if (chordTimeout) {
        clearTimeout(chordTimeout);
        chordTimeout = null;
    }
}

function setActiveChord(activeChordArg: string) {
    getApi().setKeyboardChordMode();
    if (chordTimeout) {
        clearTimeout(chordTimeout);
    }
    activeChord = activeChordArg;
    chordTimeout = setTimeout(() => resetChord(), CHORD_TIMEOUT);
}

export function keyboardMouseDownHandler(e: MouseEvent) {
    if (!e.ctrlKey || !e.shiftKey) {
        unsetControlShift();
    }
}

function getFocusedBlockInStaticTab() {
    const layoutModel = getLayoutModelForStaticTab();
    const focusedNode = globalStore.get(layoutModel.focusedNode);
    return focusedNode.data?.blockId;
}

function getSimpleControlShiftAtom() {
    return simpleControlShiftAtom;
}

function setControlShift() {
    globalStore.set(simpleControlShiftAtom, true);
    setTimeout(() => {
        const simpleState = globalStore.get(simpleControlShiftAtom);
        if (simpleState) {
            globalStore.set(atoms.controlShiftDelayAtom, true);
        }
    }, 400);
}

function unsetControlShift() {
    globalStore.set(simpleControlShiftAtom, false);
    globalStore.set(atoms.controlShiftDelayAtom, false);
}

function disableGlobalKeybindings() {
    globalKeybindingsDisabled = true;
}

function enableGlobalKeybindings() {
    globalKeybindingsDisabled = false;
}

function shouldDispatchToBlock(e: WaveKeyboardEvent): boolean {
    if (globalStore.get(atoms.modalOpen)) {
        return false;
    }
    const activeElem = document.activeElement;
    if (activeElem != null && activeElem instanceof HTMLElement) {
        if (activeElem.tagName == "INPUT" || activeElem.tagName == "TEXTAREA" || activeElem.contentEditable == "true") {
            if (activeElem.classList.contains("dummy-focus") || activeElem.classList.contains("dummy")) {
                return true;
            }
            if (keyutil.isInputEvent(e)) {
                return false;
            }
            return true;
        }
    }
    return true;
}

function getStaticTabBlockCount(): number {
    const tabId = globalStore.get(atoms.staticTabId);
    const tabORef = WOS.makeORef("tab", tabId);
    const tabAtom = WOS.getWaveObjectAtom<Tab>(tabORef);
    const tabData = globalStore.get(tabAtom);
    return tabData?.blockids?.length ?? 0;
}

function isStaticTabPinned(): boolean {
    const ws = globalStore.get(atoms.workspace);
    const tabId = globalStore.get(atoms.staticTabId);
    return ws.pinnedtabids?.includes(tabId) ?? false;
}

function simpleCloseStaticTab() {
    const ws = globalStore.get(atoms.workspace);
    const tabId = globalStore.get(atoms.staticTabId);
    getApi().closeTab(ws.oid, tabId);
    deleteLayoutModelForTab(tabId);
}

function uxCloseBlock(blockId: string) {
    if (isStaticTabPinned() && getStaticTabBlockCount() === 1) {
        TabBarModel.getInstance().jiggleActivePinnedTab();
        return;
    }

    const workspaceLayoutModel = WorkspaceLayoutModel.getInstance();
    const isAIPanelOpen = workspaceLayoutModel.getAIPanelVisible();
    if (isAIPanelOpen && getStaticTabBlockCount() === 1) {
        const aiModel = WaveAIModel.getInstance();
        const shouldSwitchToAI = !aiModel.isChatEmpty || aiModel.hasNonEmptyInput();
        if (shouldSwitchToAI) {
            replaceBlock(blockId, { meta: { view: "launcher" } }, false);
            setTimeout(() => WaveAIModel.getInstance().focusInput(), 50);
            return;
        }
    }
    const layoutModel = getLayoutModelForStaticTab();
    const node = layoutModel.getNodeByBlockId(blockId);
    if (node) {
        fireAndForget(() => layoutModel.closeNode(node.id));
    }
}

function genericClose() {
    const focusType = focusManager.getFocusType();
    if (focusType === "waveai") {
        WorkspaceLayoutModel.getInstance().setAIPanelVisible(false);
        return;
    }
    if (isStaticTabPinned() && getStaticTabBlockCount() === 1) {
        TabBarModel.getInstance().jiggleActivePinnedTab();
        return;
    }

    const workspaceLayoutModel = WorkspaceLayoutModel.getInstance();
    const isAIPanelOpen = workspaceLayoutModel.getAIPanelVisible();
    if (isAIPanelOpen && getStaticTabBlockCount() === 1) {
        const aiModel = WaveAIModel.getInstance();
        const shouldSwitchToAI = !aiModel.isChatEmpty || aiModel.hasNonEmptyInput();
        if (shouldSwitchToAI) {
            const layoutModel = getLayoutModelForStaticTab();
            const focusedNode = globalStore.get(layoutModel.focusedNode);
            if (focusedNode) {
                replaceBlock(focusedNode.data.blockId, { meta: { view: "launcher" } }, false);
                setTimeout(() => WaveAIModel.getInstance().focusInput(), 50);
                return;
            }
        }
    }
    const blockCount = getStaticTabBlockCount();
    if (blockCount === 0) {
        simpleCloseStaticTab();
        return;
    }
    const layoutModel = getLayoutModelForStaticTab();
    fireAndForget(layoutModel.closeFocusedNode.bind(layoutModel));
}

function switchBlockByBlockNum(index: number) {
    const layoutModel = getLayoutModelForStaticTab();
    if (!layoutModel) {
        return;
    }
    layoutModel.switchNodeFocusByBlockNum(index);
    setTimeout(() => {
        globalRefocus();
    }, 10);
}

function switchBlockInDirection(direction: NavigateDirection) {
    const layoutModel = getLayoutModelForStaticTab();
    const focusType = focusManager.getFocusType();

    if (direction === NavigateDirection.Left) {
        const numBlocks = globalStore.get(layoutModel.numLeafs);
        if (focusType === "waveai") {
            return;
        }
        if (numBlocks === 1) {
            focusManager.requestWaveAIFocus();
            return;
        }
    }

    if (direction === NavigateDirection.Right && focusType === "waveai") {
        focusManager.requestNodeFocus();
        return;
    }

    const inWaveAI = focusType === "waveai";
    const navResult = layoutModel.switchNodeFocusInDirection(direction, inWaveAI);
    if (navResult.atLeft) {
        focusManager.requestWaveAIFocus();
        return;
    }
    setTimeout(() => {
        globalRefocus();
    }, 10);
}

function getAllTabs(ws: Workspace): string[] {
    return [...(ws.pinnedtabids ?? []), ...(ws.tabids ?? [])];
}

function switchTabAbs(index: number) {
    console.log("switchTabAbs", index);
    const ws = globalStore.get(atoms.workspace);
    const newTabIdx = index - 1;
    const tabids = getAllTabs(ws);
    if (newTabIdx < 0 || newTabIdx >= tabids.length) {
        return;
    }
    const newActiveTabId = tabids[newTabIdx];
    getApi().setActiveTab(newActiveTabId);
}

function switchTab(offset: number) {
    console.log("switchTab", offset);
    const ws = globalStore.get(atoms.workspace);
    const curTabId = globalStore.get(atoms.staticTabId);
    let tabIdx = -1;
    const tabids = getAllTabs(ws);
    for (let i = 0; i < tabids.length; i++) {
        if (tabids[i] == curTabId) {
            tabIdx = i;
            break;
        }
    }
    if (tabIdx == -1) {
        return;
    }
    const newTabIdx = (tabIdx + offset + tabids.length) % tabids.length;
    const newActiveTabId = tabids[newTabIdx];
    getApi().setActiveTab(newActiveTabId);
}

function handleCmdI() {
    globalRefocus();
}

function globalRefocusWithTimeout(timeoutVal: number) {
    setTimeout(() => {
        globalRefocus();
    }, timeoutVal);
}

function globalRefocus() {
    const layoutModel = getLayoutModelForStaticTab();
    const focusedNode = globalStore.get(layoutModel.focusedNode);
    if (focusedNode == null) {
        // focus a node
        layoutModel.focusFirstNode();
        return;
    }
    const blockId = focusedNode?.data?.blockId;
    if (blockId == null) {
        return;
    }
    refocusNode(blockId);
}

function getDefaultNewBlockDef(): BlockDef {
    const adnbAtom = getSettingsKeyAtom("app:defaultnewblock");
    const adnb = globalStore.get(adnbAtom) ?? "term";
    if (adnb == "launcher") {
        return {
            meta: {
                view: "launcher",
            },
        };
    }
    // "term", blank, anything else, fall back to terminal
    const termBlockDef: BlockDef = {
        meta: {
            view: "term",
            controller: "shell",
        },
    };
    const layoutModel = getLayoutModelForStaticTab();
    const focusedNode = globalStore.get(layoutModel.focusedNode);
    if (focusedNode != null) {
        const blockAtom = WOS.getWaveObjectAtom<Block>(WOS.makeORef("block", focusedNode.data?.blockId));
        const blockData = globalStore.get(blockAtom);
        if (blockData?.meta?.view == "term") {
            if (blockData?.meta?.["cmd:cwd"] != null) {
                termBlockDef.meta["cmd:cwd"] = blockData.meta["cmd:cwd"];
            }
        }
        if (blockData?.meta?.connection != null) {
            termBlockDef.meta.connection = blockData.meta.connection;
        }
    }
    return termBlockDef;
}

async function handleCmdN() {
    const blockDef = getDefaultNewBlockDef();
    await createBlock(blockDef);
}

async function handleSplitHorizontal(position: "before" | "after") {
    const layoutModel = getLayoutModelForStaticTab();
    const focusedNode = globalStore.get(layoutModel.focusedNode);
    if (focusedNode == null) {
        return;
    }
    const blockDef = getDefaultNewBlockDef();
    await createBlockSplitHorizontally(blockDef, focusedNode.data.blockId, position);
}

async function handleSplitVertical(position: "before" | "after") {
    const layoutModel = getLayoutModelForStaticTab();
    const focusedNode = globalStore.get(layoutModel.focusedNode);
    if (focusedNode == null) {
        return;
    }
    const blockDef = getDefaultNewBlockDef();
    await createBlockSplitVertically(blockDef, focusedNode.data.blockId, position);
}

let lastHandledEvent: KeyboardEvent | null = null;

// returns [keymatch, T]
function checkKeyMap<T>(waveEvent: WaveKeyboardEvent, keyMap: Map<string, T>): [string, T] {
    for (const key of keyMap.keys()) {
        if (keyutil.checkKeyPressed(waveEvent, key)) {
            const val = keyMap.get(key);
            return [key, val];
        }
    }
    return [null, null];
}

function appHandleKeyDown(waveEvent: WaveKeyboardEvent): boolean {
    if (globalKeybindingsDisabled) {
        return false;
    }
    const nativeEvent = (waveEvent as any).nativeEvent;
    if (lastHandledEvent != null && nativeEvent != null && lastHandledEvent === nativeEvent) {
        console.log("lastHandledEvent return false");
        return false;
    }
    lastHandledEvent = nativeEvent;
    if (activeChord) {
        console.log("handle activeChord", activeChord);
        // If we're in chord mode, look for the second key.
        const chordBindings = globalChordMap.get(activeChord);
        const [, handler] = checkKeyMap(waveEvent, chordBindings);
        if (handler) {
            resetChord();
            return handler(waveEvent);
        } else {
            // invalid chord; reset state and consume key
            resetChord();
            return true;
        }
    }
    const [chordKeyMatch] = checkKeyMap(waveEvent, globalChordMap);
    if (chordKeyMatch) {
        setActiveChord(chordKeyMatch);
        return true;
    }

    const [, globalHandler] = checkKeyMap(waveEvent, globalKeyMap);
    if (globalHandler) {
        const handled = globalHandler(waveEvent);
        if (handled) {
            return true;
        }
    }
    const layoutModel = getLayoutModelForStaticTab();
    const focusedNode = globalStore.get(layoutModel.focusedNode);
    const blockId = focusedNode?.data?.blockId;
    if (blockId != null && shouldDispatchToBlock(waveEvent)) {
        const bcm = getBlockComponentModel(blockId);
        const viewModel = bcm?.viewModel;
        if (viewModel?.keyDownHandler) {
            const handledByBlock = viewModel.keyDownHandler(waveEvent);
            if (handledByBlock) {
                return true;
            }
        }
    }
    return false;
}

function registerControlShiftStateUpdateHandler() {
    getApi().onControlShiftStateUpdate((state: boolean) => {
        if (state) {
            setControlShift();
        } else {
            unsetControlShift();
        }
    });
}

function registerElectronReinjectKeyHandler() {
    getApi().onReinjectKey((event: WaveKeyboardEvent) => {
        appHandleKeyDown(event);
    });
}

function tryReinjectKey(event: WaveKeyboardEvent): boolean {
    return appHandleKeyDown(event);
}

function countTermBlocks(): number {
    const allBCMs = getAllBlockComponentModels();
    let count = 0;
    let gsGetBound = globalStore.get.bind(globalStore);
    for (const bcm of allBCMs) {
        const viewModel = bcm.viewModel;
        if (viewModel.viewType == "term" && viewModel.isBasicTerm?.(gsGetBound)) {
            count++;
        }
    }
    return count;
}

function registerGlobalKeys() {
    globalKeyMap.set("Cmd:]", () => {
        switchTab(1);
        return true;
    });
    globalKeyMap.set("Shift:Cmd:]", () => {
        switchTab(1);
        return true;
    });
    globalKeyMap.set("Cmd:[", () => {
        switchTab(-1);
        return true;
    });
    globalKeyMap.set("Shift:Cmd:[", () => {
        switchTab(-1);
        return true;
    });
    globalKeyMap.set("Cmd:n", () => {
        handleCmdN();
        return true;
    });
    globalKeyMap.set("Cmd:d", () => {
        handleSplitHorizontal("after");
        return true;
    });
    globalKeyMap.set("Shift:Cmd:d", () => {
        handleSplitVertical("after");
        return true;
    });
    globalKeyMap.set("Cmd:i", () => {
        handleCmdI();
        return true;
    });
    globalKeyMap.set("Cmd:t", () => {
        createTab();
        return true;
    });
    globalKeyMap.set("Cmd:w", () => {
        genericClose();
        return true;
    });
    globalKeyMap.set("Cmd:Shift:w", () => {
        if (isStaticTabPinned()) {
            TabBarModel.getInstance().jiggleActivePinnedTab();
            return true;
        }
        simpleCloseStaticTab();
        return true;
    });
    globalKeyMap.set("Cmd:m", () => {
        const layoutModel = getLayoutModelForStaticTab();
        const focusedNode = globalStore.get(layoutModel.focusedNode);
        if (focusedNode != null) {
            layoutModel.magnifyNodeToggle(focusedNode.id);
        }
        return true;
    });
    globalKeyMap.set("Ctrl:Shift:ArrowUp", () => {
        switchBlockInDirection(NavigateDirection.Up);
        return true;
    });
    globalKeyMap.set("Ctrl:Shift:ArrowDown", () => {
        switchBlockInDirection(NavigateDirection.Down);
        return true;
    });
    globalKeyMap.set("Ctrl:Shift:ArrowLeft", () => {
        switchBlockInDirection(NavigateDirection.Left);
        return true;
    });
    globalKeyMap.set("Ctrl:Shift:ArrowRight", () => {
        switchBlockInDirection(NavigateDirection.Right);
        return true;
    });
    globalKeyMap.set("Ctrl:Shift:k", () => {
        const blockId = getFocusedBlockId();
        if (blockId == null) {
            return true;
        }
        replaceBlock(
            blockId,
            {
                meta: {
                    view: "launcher",
                },
            },
            true
        );
        return true;
    });
    globalKeyMap.set("Cmd:g", () => {
        const bcm = getBlockComponentModel(getFocusedBlockInStaticTab());
        if (bcm.openSwitchConnection != null) {
            bcm.openSwitchConnection();
            return true;
        }
    });
    globalKeyMap.set("Ctrl:Shift:i", () => {
        const curMI = globalStore.get(atoms.isTermMultiInput);
        if (!curMI && countTermBlocks() <= 1) {
            // don't turn on multi-input unless there are 2 or more basic term blocks
            return true;
        }
        globalStore.set(atoms.isTermMultiInput, !curMI);
        return true;
    });
    for (let idx = 1; idx <= 9; idx++) {
        globalKeyMap.set(`Cmd:${idx}`, () => {
            switchTabAbs(idx);
            return true;
        });
        globalKeyMap.set(`Ctrl:Shift:c{Digit${idx}}`, () => {
            switchBlockByBlockNum(idx);
            return true;
        });
        globalKeyMap.set(`Ctrl:Shift:c{Numpad${idx}}`, () => {
            switchBlockByBlockNum(idx);
            return true;
        });
    }
    globalKeyMap.set("Ctrl:Shift:c{Digit0}", () => {
        WaveAIModel.getInstance().focusInput();
        return true;
    });
    globalKeyMap.set("Ctrl:Shift:c{Numpad0}", () => {
        WaveAIModel.getInstance().focusInput();
        return true;
    });
    function activateSearch(event: WaveKeyboardEvent): boolean {
        const bcm = getBlockComponentModel(getFocusedBlockInStaticTab());
        // Ctrl+f is reserved in most shells
        if (event.control && bcm.viewModel.viewType == "term") {
            return false;
        }
        if (bcm.viewModel.searchAtoms) {
            globalStore.set(bcm.viewModel.searchAtoms.isOpen, true);
            return true;
        }
        return false;
    }
    function deactivateSearch(): boolean {
        const bcm = getBlockComponentModel(getFocusedBlockInStaticTab());
        if (bcm.viewModel.searchAtoms && globalStore.get(bcm.viewModel.searchAtoms.isOpen)) {
            globalStore.set(bcm.viewModel.searchAtoms.isOpen, false);
            return true;
        }
        return false;
    }
    globalKeyMap.set("Cmd:f", activateSearch);
    globalKeyMap.set("Escape", () => {
        if (modalsModel.hasOpenModals()) {
            modalsModel.popModal();
            return true;
        }
        if (deactivateSearch()) {
            return true;
        }
        return false;
    });
    globalKeyMap.set("Cmd:Shift:a", () => {
        const currentVisible = WorkspaceLayoutModel.getInstance().getAIPanelVisible();
        WorkspaceLayoutModel.getInstance().setAIPanelVisible(!currentVisible);
        return true;
    });
    const allKeys = Array.from(globalKeyMap.keys());
    // special case keys, handled by web view
    allKeys.push("Cmd:l", "Cmd:r", "Cmd:ArrowRight", "Cmd:ArrowLeft", "Cmd:o");
    getApi().registerGlobalWebviewKeys(allKeys);

    const splitBlockKeys = new Map<string, KeyHandler>();
    splitBlockKeys.set("ArrowUp", () => {
        handleSplitVertical("before");
        return true;
    });
    splitBlockKeys.set("ArrowDown", () => {
        handleSplitVertical("after");
        return true;
    });
    splitBlockKeys.set("ArrowLeft", () => {
        handleSplitHorizontal("before");
        return true;
    });
    splitBlockKeys.set("ArrowRight", () => {
        handleSplitHorizontal("after");
        return true;
    });
    globalChordMap.set("Ctrl:Shift:s", splitBlockKeys);
}

function getAllGlobalKeyBindings(): string[] {
    const allKeys = Array.from(globalKeyMap.keys());
    return allKeys;
}

export {
    appHandleKeyDown,
    disableGlobalKeybindings,
    enableGlobalKeybindings,
    getSimpleControlShiftAtom,
    globalRefocus,
    globalRefocusWithTimeout,
    registerControlShiftStateUpdateHandler,
    registerElectronReinjectKeyHandler,
    registerGlobalKeys,
    tryReinjectKey,
    unsetControlShift,
    uxCloseBlock,
};<|MERGE_RESOLUTION|>--- conflicted
+++ resolved
@@ -2,10 +2,7 @@
 // SPDX-License-Identifier: Apache-2.0
 
 import { WaveAIModel } from "@/app/aipanel/waveai-model";
-<<<<<<< HEAD
-=======
 import { focusManager } from "@/app/store/focusManager";
->>>>>>> 64d24cd4
 import {
     atoms,
     createBlock,
@@ -22,11 +19,7 @@
     replaceBlock,
     WOS,
 } from "@/app/store/global";
-<<<<<<< HEAD
-import { focusManager } from "@/app/store/focusManager";
-=======
 import { TabBarModel } from "@/app/tab/tabbar-model";
->>>>>>> 64d24cd4
 import { WorkspaceLayoutModel } from "@/app/workspace/workspace-layout-model";
 import { deleteLayoutModelForTab, getLayoutModelForStaticTab, NavigateDirection } from "@/layout/index";
 import * as keyutil from "@/util/keyutil";
