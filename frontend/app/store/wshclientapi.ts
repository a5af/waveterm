// Copyright 2025, Command Line Inc.
// SPDX-License-Identifier: Apache-2.0

// generated by cmd/generate/main-generatets.go

import { WshClient } from "./wshclient";

// WshServerCommandToDeclMap
class RpcApiType {
    // command "activity" [call]
    ActivityCommand(client: WshClient, data: ActivityUpdate, opts?: RpcOpts): Promise<void> {
        return client.wshRpcCall("activity", data, opts);
    }

    // command "aisendmessage" [call]
    AiSendMessageCommand(client: WshClient, data: AiMessageData, opts?: RpcOpts): Promise<void> {
        return client.wshRpcCall("aisendmessage", data, opts);
    }

    // command "authenticate" [call]
    AuthenticateCommand(client: WshClient, data: string, opts?: RpcOpts): Promise<CommandAuthenticateRtnData> {
        return client.wshRpcCall("authenticate", data, opts);
    }

    // command "blockinfo" [call]
    BlockInfoCommand(client: WshClient, data: string, opts?: RpcOpts): Promise<BlockInfoData> {
        return client.wshRpcCall("blockinfo", data, opts);
    }

    // command "connconnect" [call]
    ConnConnectCommand(client: WshClient, data: ConnRequest, opts?: RpcOpts): Promise<void> {
        return client.wshRpcCall("connconnect", data, opts);
    }

    // command "conndisconnect" [call]
    ConnDisconnectCommand(client: WshClient, data: string, opts?: RpcOpts): Promise<void> {
        return client.wshRpcCall("conndisconnect", data, opts);
    }

    // command "connensure" [call]
    ConnEnsureCommand(client: WshClient, data: ConnExtData, opts?: RpcOpts): Promise<void> {
        return client.wshRpcCall("connensure", data, opts);
    }

    // command "connlist" [call]
    ConnListCommand(client: WshClient, opts?: RpcOpts): Promise<string[]> {
        return client.wshRpcCall("connlist", null, opts);
    }

    // command "connreinstallwsh" [call]
    ConnReinstallWshCommand(client: WshClient, data: ConnExtData, opts?: RpcOpts): Promise<void> {
        return client.wshRpcCall("connreinstallwsh", data, opts);
    }

    // command "connstatus" [call]
    ConnStatusCommand(client: WshClient, opts?: RpcOpts): Promise<ConnStatus[]> {
        return client.wshRpcCall("connstatus", null, opts);
    }

    // command "connupdatewsh" [call]
    ConnUpdateWshCommand(client: WshClient, data: RemoteInfo, opts?: RpcOpts): Promise<boolean> {
        return client.wshRpcCall("connupdatewsh", data, opts);
    }

    // command "controllerappendoutput" [call]
    ControllerAppendOutputCommand(client: WshClient, data: CommandControllerAppendOutputData, opts?: RpcOpts): Promise<void> {
        return client.wshRpcCall("controllerappendoutput", data, opts);
    }

    // command "controllerinput" [call]
    ControllerInputCommand(client: WshClient, data: CommandBlockInputData, opts?: RpcOpts): Promise<void> {
        return client.wshRpcCall("controllerinput", data, opts);
    }

    // command "controllerresync" [call]
    ControllerResyncCommand(client: WshClient, data: CommandControllerResyncData, opts?: RpcOpts): Promise<void> {
        return client.wshRpcCall("controllerresync", data, opts);
    }

    // command "controllerstop" [call]
    ControllerStopCommand(client: WshClient, data: string, opts?: RpcOpts): Promise<void> {
        return client.wshRpcCall("controllerstop", data, opts);
    }

    // command "createblock" [call]
    CreateBlockCommand(client: WshClient, data: CommandCreateBlockData, opts?: RpcOpts): Promise<ORef> {
        return client.wshRpcCall("createblock", data, opts);
    }

    // command "createsubblock" [call]
    CreateSubBlockCommand(client: WshClient, data: CommandCreateSubBlockData, opts?: RpcOpts): Promise<ORef> {
        return client.wshRpcCall("createsubblock", data, opts);
    }

    // command "deleteblock" [call]
    DeleteBlockCommand(client: WshClient, data: CommandDeleteBlockData, opts?: RpcOpts): Promise<void> {
        return client.wshRpcCall("deleteblock", data, opts);
    }

    // command "deletesubblock" [call]
    DeleteSubBlockCommand(client: WshClient, data: CommandDeleteBlockData, opts?: RpcOpts): Promise<void> {
        return client.wshRpcCall("deletesubblock", data, opts);
    }

    // command "dismisswshfail" [call]
    DismissWshFailCommand(client: WshClient, data: string, opts?: RpcOpts): Promise<void> {
        return client.wshRpcCall("dismisswshfail", data, opts);
    }

    // command "dispose" [call]
    DisposeCommand(client: WshClient, data: CommandDisposeData, opts?: RpcOpts): Promise<void> {
        return client.wshRpcCall("dispose", data, opts);
    }

    // command "eventpublish" [call]
    EventPublishCommand(client: WshClient, data: WaveEvent, opts?: RpcOpts): Promise<void> {
        return client.wshRpcCall("eventpublish", data, opts);
    }

    // command "eventreadhistory" [call]
    EventReadHistoryCommand(client: WshClient, data: CommandEventReadHistoryData, opts?: RpcOpts): Promise<WaveEvent[]> {
        return client.wshRpcCall("eventreadhistory", data, opts);
    }

    // command "eventrecv" [call]
    EventRecvCommand(client: WshClient, data: WaveEvent, opts?: RpcOpts): Promise<void> {
        return client.wshRpcCall("eventrecv", data, opts);
    }

    // command "eventsub" [call]
    EventSubCommand(client: WshClient, data: SubscriptionRequest, opts?: RpcOpts): Promise<void> {
        return client.wshRpcCall("eventsub", data, opts);
    }

    // command "eventunsub" [call]
    EventUnsubCommand(client: WshClient, data: string, opts?: RpcOpts): Promise<void> {
        return client.wshRpcCall("eventunsub", data, opts);
    }

    // command "eventunsuball" [call]
    EventUnsubAllCommand(client: WshClient, opts?: RpcOpts): Promise<void> {
        return client.wshRpcCall("eventunsuball", null, opts);
    }

    // command "fileappend" [call]
    FileAppendCommand(client: WshClient, data: FileData, opts?: RpcOpts): Promise<void> {
        return client.wshRpcCall("fileappend", data, opts);
    }

    // command "fileappendijson" [call]
    FileAppendIJsonCommand(client: WshClient, data: CommandAppendIJsonData, opts?: RpcOpts): Promise<void> {
        return client.wshRpcCall("fileappendijson", data, opts);
    }

    // command "filecreate" [call]
    FileCreateCommand(client: WshClient, data: FileData, opts?: RpcOpts): Promise<void> {
        return client.wshRpcCall("filecreate", data, opts);
    }

    // command "filedelete" [call]
    FileDeleteCommand(client: WshClient, data: FileData, opts?: RpcOpts): Promise<void> {
        return client.wshRpcCall("filedelete", data, opts);
    }

    // command "fileinfo" [call]
    FileInfoCommand(client: WshClient, data: FileData, opts?: RpcOpts): Promise<FileInfo> {
        return client.wshRpcCall("fileinfo", data, opts);
    }

    // command "filelist" [call]
    FileListCommand(client: WshClient, data: FileListData, opts?: RpcOpts): Promise<FileInfo[]> {
        return client.wshRpcCall("filelist", data, opts);
    }

    // command "fileread" [call]
    FileReadCommand(client: WshClient, data: FileData, opts?: RpcOpts): Promise<string> {
        return client.wshRpcCall("fileread", data, opts);
    }

    // command "filewrite" [call]
    FileWriteCommand(client: WshClient, data: FileData, opts?: RpcOpts): Promise<void> {
        return client.wshRpcCall("filewrite", data, opts);
    }

    // command "focuswindow" [call]
    FocusWindowCommand(client: WshClient, data: string, opts?: RpcOpts): Promise<void> {
        return client.wshRpcCall("focuswindow", data, opts);
    }

    // command "getfullconfig" [call]
    GetFullConfigCommand(client: WshClient, opts?: RpcOpts): Promise<FullConfigType> {
        return client.wshRpcCall("getfullconfig", null, opts);
    }

    // command "getmeta" [call]
    GetMetaCommand(client: WshClient, data: CommandGetMetaData, opts?: RpcOpts): Promise<MetaType> {
        return client.wshRpcCall("getmeta", data, opts);
    }

    // command "getupdatechannel" [call]
    GetUpdateChannelCommand(client: WshClient, opts?: RpcOpts): Promise<string> {
        return client.wshRpcCall("getupdatechannel", null, opts);
    }

    // command "getvar" [call]
    GetVarCommand(client: WshClient, data: CommandVarData, opts?: RpcOpts): Promise<CommandVarResponseData> {
        return client.wshRpcCall("getvar", data, opts);
    }

    // command "message" [call]
    MessageCommand(client: WshClient, data: CommandMessageData, opts?: RpcOpts): Promise<void> {
        return client.wshRpcCall("message", data, opts);
    }

    // command "notify" [call]
    NotifyCommand(client: WshClient, data: WaveNotificationOptions, opts?: RpcOpts): Promise<void> {
        return client.wshRpcCall("notify", data, opts);
    }

    // command "path" [call]
    PathCommand(client: WshClient, data: PathCommandData, opts?: RpcOpts): Promise<string> {
        return client.wshRpcCall("path", data, opts);
    }

    // command "remotefiledelete" [call]
    RemoteFileDeleteCommand(client: WshClient, data: string, opts?: RpcOpts): Promise<void> {
        return client.wshRpcCall("remotefiledelete", data, opts);
    }

    // command "remotefileinfo" [call]
    RemoteFileInfoCommand(client: WshClient, data: string, opts?: RpcOpts): Promise<FileInfo> {
        return client.wshRpcCall("remotefileinfo", data, opts);
    }

    // command "remotefilejoin" [call]
    RemoteFileJoinCommand(client: WshClient, data: string[], opts?: RpcOpts): Promise<FileInfo> {
        return client.wshRpcCall("remotefilejoin", data, opts);
    }

    // command "remotefilerename" [call]
    RemoteFileRenameCommand(client: WshClient, data: string[], opts?: RpcOpts): Promise<void> {
        return client.wshRpcCall("remotefilerename", data, opts);
    }

    // command "remotefiletouch" [call]
    RemoteFileTouchCommand(client: WshClient, data: string, opts?: RpcOpts): Promise<void> {
        return client.wshRpcCall("remotefiletouch", data, opts);
    }

<<<<<<< HEAD
    // command "remotelistentries" [responsestream]
	RemoteListEntriesCommand(client: WshClient, data: CommandRemoteListEntriesData, opts?: RpcOpts): AsyncGenerator<CommandRemoteListEntriesRtnData, void, boolean> {
        return client.wshRpcStream("remotelistentries", data, opts);
=======
    // command "remotegetinfo" [call]
    RemoteGetInfoCommand(client: WshClient, opts?: RpcOpts): Promise<RemoteInfo> {
        return client.wshRpcCall("remotegetinfo", null, opts);
    }

    // command "remoteinstallrcfiles" [call]
    RemoteInstallRcFilesCommand(client: WshClient, opts?: RpcOpts): Promise<void> {
        return client.wshRpcCall("remoteinstallrcfiles", null, opts);
>>>>>>> 1ded7bdd
    }

    // command "remotemkdir" [call]
    RemoteMkdirCommand(client: WshClient, data: string, opts?: RpcOpts): Promise<void> {
        return client.wshRpcCall("remotemkdir", data, opts);
    }

    // command "remotestreamcpudata" [responsestream]
	RemoteStreamCpuDataCommand(client: WshClient, opts?: RpcOpts): AsyncGenerator<TimeSeriesData, void, boolean> {
        return client.wshRpcStream("remotestreamcpudata", null, opts);
    }

    // command "remotestreamfile" [responsestream]
	RemoteStreamFileCommand(client: WshClient, data: CommandRemoteStreamFileData, opts?: RpcOpts): AsyncGenerator<CommandRemoteStreamFileRtnData, void, boolean> {
        return client.wshRpcStream("remotestreamfile", data, opts);
    }

    // command "remotewritefile" [call]
    RemoteWriteFileCommand(client: WshClient, data: CommandRemoteWriteFileData, opts?: RpcOpts): Promise<void> {
        return client.wshRpcCall("remotewritefile", data, opts);
    }

    // command "resolveids" [call]
    ResolveIdsCommand(client: WshClient, data: CommandResolveIdsData, opts?: RpcOpts): Promise<CommandResolveIdsRtnData> {
        return client.wshRpcCall("resolveids", data, opts);
    }

    // command "routeannounce" [call]
    RouteAnnounceCommand(client: WshClient, opts?: RpcOpts): Promise<void> {
        return client.wshRpcCall("routeannounce", null, opts);
    }

    // command "routeunannounce" [call]
    RouteUnannounceCommand(client: WshClient, opts?: RpcOpts): Promise<void> {
        return client.wshRpcCall("routeunannounce", null, opts);
    }

    // command "setconfig" [call]
    SetConfigCommand(client: WshClient, data: SettingsType, opts?: RpcOpts): Promise<void> {
        return client.wshRpcCall("setconfig", data, opts);
    }

    // command "setconnectionsconfig" [call]
    SetConnectionsConfigCommand(client: WshClient, data: ConnConfigRequest, opts?: RpcOpts): Promise<void> {
        return client.wshRpcCall("setconnectionsconfig", data, opts);
    }

    // command "setmeta" [call]
    SetMetaCommand(client: WshClient, data: CommandSetMetaData, opts?: RpcOpts): Promise<void> {
        return client.wshRpcCall("setmeta", data, opts);
    }

    // command "setvar" [call]
    SetVarCommand(client: WshClient, data: CommandVarData, opts?: RpcOpts): Promise<void> {
        return client.wshRpcCall("setvar", data, opts);
    }

    // command "setview" [call]
    SetViewCommand(client: WshClient, data: CommandBlockSetViewData, opts?: RpcOpts): Promise<void> {
        return client.wshRpcCall("setview", data, opts);
    }

    // command "streamcpudata" [responsestream]
	StreamCpuDataCommand(client: WshClient, data: CpuDataRequest, opts?: RpcOpts): AsyncGenerator<TimeSeriesData, void, boolean> {
        return client.wshRpcStream("streamcpudata", data, opts);
    }

    // command "streamtest" [responsestream]
	StreamTestCommand(client: WshClient, opts?: RpcOpts): AsyncGenerator<number, void, boolean> {
        return client.wshRpcStream("streamtest", null, opts);
    }

    // command "streamwaveai" [responsestream]
	StreamWaveAiCommand(client: WshClient, data: WaveAIStreamRequest, opts?: RpcOpts): AsyncGenerator<WaveAIPacketType, void, boolean> {
        return client.wshRpcStream("streamwaveai", data, opts);
    }

    // command "test" [call]
    TestCommand(client: WshClient, data: string, opts?: RpcOpts): Promise<void> {
        return client.wshRpcCall("test", data, opts);
    }

    // command "vdomasyncinitiation" [call]
    VDomAsyncInitiationCommand(client: WshClient, data: VDomAsyncInitiationRequest, opts?: RpcOpts): Promise<void> {
        return client.wshRpcCall("vdomasyncinitiation", data, opts);
    }

    // command "vdomcreatecontext" [call]
    VDomCreateContextCommand(client: WshClient, data: VDomCreateContext, opts?: RpcOpts): Promise<ORef> {
        return client.wshRpcCall("vdomcreatecontext", data, opts);
    }

    // command "vdomrender" [responsestream]
	VDomRenderCommand(client: WshClient, data: VDomFrontendUpdate, opts?: RpcOpts): AsyncGenerator<VDomBackendUpdate, void, boolean> {
        return client.wshRpcStream("vdomrender", data, opts);
    }

    // command "vdomurlrequest" [responsestream]
	VDomUrlRequestCommand(client: WshClient, data: VDomUrlRequestData, opts?: RpcOpts): AsyncGenerator<VDomUrlRequestResponse, void, boolean> {
        return client.wshRpcStream("vdomurlrequest", data, opts);
    }

    // command "waitforroute" [call]
    WaitForRouteCommand(client: WshClient, data: CommandWaitForRouteData, opts?: RpcOpts): Promise<boolean> {
        return client.wshRpcCall("waitforroute", data, opts);
    }

    // command "waveinfo" [call]
    WaveInfoCommand(client: WshClient, opts?: RpcOpts): Promise<WaveInfoData> {
        return client.wshRpcCall("waveinfo", null, opts);
    }

    // command "webselector" [call]
    WebSelectorCommand(client: WshClient, data: CommandWebSelectorData, opts?: RpcOpts): Promise<string[]> {
        return client.wshRpcCall("webselector", data, opts);
    }

    // command "workspacelist" [call]
    WorkspaceListCommand(client: WshClient, opts?: RpcOpts): Promise<WorkspaceInfoData[]> {
        return client.wshRpcCall("workspacelist", null, opts);
    }

    // command "wshactivity" [call]
    WshActivityCommand(client: WshClient, data: {[key: string]: number}, opts?: RpcOpts): Promise<void> {
        return client.wshRpcCall("wshactivity", data, opts);
    }

    // command "wsldefaultdistro" [call]
    WslDefaultDistroCommand(client: WshClient, opts?: RpcOpts): Promise<string> {
        return client.wshRpcCall("wsldefaultdistro", null, opts);
    }

    // command "wsllist" [call]
    WslListCommand(client: WshClient, opts?: RpcOpts): Promise<string[]> {
        return client.wshRpcCall("wsllist", null, opts);
    }

    // command "wslstatus" [call]
    WslStatusCommand(client: WshClient, opts?: RpcOpts): Promise<ConnStatus[]> {
        return client.wshRpcCall("wslstatus", null, opts);
    }

}

export const RpcApi = new RpcApiType();<|MERGE_RESOLUTION|>--- conflicted
+++ resolved
@@ -63,7 +63,11 @@
     }
 
     // command "controllerappendoutput" [call]
-    ControllerAppendOutputCommand(client: WshClient, data: CommandControllerAppendOutputData, opts?: RpcOpts): Promise<void> {
+    ControllerAppendOutputCommand(
+        client: WshClient,
+        data: CommandControllerAppendOutputData,
+        opts?: RpcOpts
+    ): Promise<void> {
         return client.wshRpcCall("controllerappendoutput", data, opts);
     }
 
@@ -118,7 +122,11 @@
     }
 
     // command "eventreadhistory" [call]
-    EventReadHistoryCommand(client: WshClient, data: CommandEventReadHistoryData, opts?: RpcOpts): Promise<WaveEvent[]> {
+    EventReadHistoryCommand(
+        client: WshClient,
+        data: CommandEventReadHistoryData,
+        opts?: RpcOpts
+    ): Promise<WaveEvent[]> {
         return client.wshRpcCall("eventreadhistory", data, opts);
     }
 
@@ -247,11 +255,6 @@
         return client.wshRpcCall("remotefiletouch", data, opts);
     }
 
-<<<<<<< HEAD
-    // command "remotelistentries" [responsestream]
-	RemoteListEntriesCommand(client: WshClient, data: CommandRemoteListEntriesData, opts?: RpcOpts): AsyncGenerator<CommandRemoteListEntriesRtnData, void, boolean> {
-        return client.wshRpcStream("remotelistentries", data, opts);
-=======
     // command "remotegetinfo" [call]
     RemoteGetInfoCommand(client: WshClient, opts?: RpcOpts): Promise<RemoteInfo> {
         return client.wshRpcCall("remotegetinfo", null, opts);
@@ -260,7 +263,15 @@
     // command "remoteinstallrcfiles" [call]
     RemoteInstallRcFilesCommand(client: WshClient, opts?: RpcOpts): Promise<void> {
         return client.wshRpcCall("remoteinstallrcfiles", null, opts);
->>>>>>> 1ded7bdd
+    }
+
+    // command "remotelistentries" [responsestream]
+    RemoteListEntriesCommand(
+        client: WshClient,
+        data: CommandRemoteListEntriesData,
+        opts?: RpcOpts
+    ): AsyncGenerator<CommandRemoteListEntriesRtnData, void, boolean> {
+        return client.wshRpcStream("remotelistentries", data, opts);
     }
 
     // command "remotemkdir" [call]
@@ -269,12 +280,16 @@
     }
 
     // command "remotestreamcpudata" [responsestream]
-	RemoteStreamCpuDataCommand(client: WshClient, opts?: RpcOpts): AsyncGenerator<TimeSeriesData, void, boolean> {
+    RemoteStreamCpuDataCommand(client: WshClient, opts?: RpcOpts): AsyncGenerator<TimeSeriesData, void, boolean> {
         return client.wshRpcStream("remotestreamcpudata", null, opts);
     }
 
     // command "remotestreamfile" [responsestream]
-	RemoteStreamFileCommand(client: WshClient, data: CommandRemoteStreamFileData, opts?: RpcOpts): AsyncGenerator<CommandRemoteStreamFileRtnData, void, boolean> {
+    RemoteStreamFileCommand(
+        client: WshClient,
+        data: CommandRemoteStreamFileData,
+        opts?: RpcOpts
+    ): AsyncGenerator<CommandRemoteStreamFileRtnData, void, boolean> {
         return client.wshRpcStream("remotestreamfile", data, opts);
     }
 
@@ -284,7 +299,11 @@
     }
 
     // command "resolveids" [call]
-    ResolveIdsCommand(client: WshClient, data: CommandResolveIdsData, opts?: RpcOpts): Promise<CommandResolveIdsRtnData> {
+    ResolveIdsCommand(
+        client: WshClient,
+        data: CommandResolveIdsData,
+        opts?: RpcOpts
+    ): Promise<CommandResolveIdsRtnData> {
         return client.wshRpcCall("resolveids", data, opts);
     }
 
@@ -324,17 +343,25 @@
     }
 
     // command "streamcpudata" [responsestream]
-	StreamCpuDataCommand(client: WshClient, data: CpuDataRequest, opts?: RpcOpts): AsyncGenerator<TimeSeriesData, void, boolean> {
+    StreamCpuDataCommand(
+        client: WshClient,
+        data: CpuDataRequest,
+        opts?: RpcOpts
+    ): AsyncGenerator<TimeSeriesData, void, boolean> {
         return client.wshRpcStream("streamcpudata", data, opts);
     }
 
     // command "streamtest" [responsestream]
-	StreamTestCommand(client: WshClient, opts?: RpcOpts): AsyncGenerator<number, void, boolean> {
+    StreamTestCommand(client: WshClient, opts?: RpcOpts): AsyncGenerator<number, void, boolean> {
         return client.wshRpcStream("streamtest", null, opts);
     }
 
     // command "streamwaveai" [responsestream]
-	StreamWaveAiCommand(client: WshClient, data: WaveAIStreamRequest, opts?: RpcOpts): AsyncGenerator<WaveAIPacketType, void, boolean> {
+    StreamWaveAiCommand(
+        client: WshClient,
+        data: WaveAIStreamRequest,
+        opts?: RpcOpts
+    ): AsyncGenerator<WaveAIPacketType, void, boolean> {
         return client.wshRpcStream("streamwaveai", data, opts);
     }
 
@@ -354,12 +381,20 @@
     }
 
     // command "vdomrender" [responsestream]
-	VDomRenderCommand(client: WshClient, data: VDomFrontendUpdate, opts?: RpcOpts): AsyncGenerator<VDomBackendUpdate, void, boolean> {
+    VDomRenderCommand(
+        client: WshClient,
+        data: VDomFrontendUpdate,
+        opts?: RpcOpts
+    ): AsyncGenerator<VDomBackendUpdate, void, boolean> {
         return client.wshRpcStream("vdomrender", data, opts);
     }
 
     // command "vdomurlrequest" [responsestream]
-	VDomUrlRequestCommand(client: WshClient, data: VDomUrlRequestData, opts?: RpcOpts): AsyncGenerator<VDomUrlRequestResponse, void, boolean> {
+    VDomUrlRequestCommand(
+        client: WshClient,
+        data: VDomUrlRequestData,
+        opts?: RpcOpts
+    ): AsyncGenerator<VDomUrlRequestResponse, void, boolean> {
         return client.wshRpcStream("vdomurlrequest", data, opts);
     }
 
@@ -384,7 +419,7 @@
     }
 
     // command "wshactivity" [call]
-    WshActivityCommand(client: WshClient, data: {[key: string]: number}, opts?: RpcOpts): Promise<void> {
+    WshActivityCommand(client: WshClient, data: { [key: string]: number }, opts?: RpcOpts): Promise<void> {
         return client.wshRpcCall("wshactivity", data, opts);
     }
 
@@ -402,7 +437,6 @@
     WslStatusCommand(client: WshClient, opts?: RpcOpts): Promise<ConnStatus[]> {
         return client.wshRpcCall("wslstatus", null, opts);
     }
-
 }
 
 export const RpcApi = new RpcApiType();