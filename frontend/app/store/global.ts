// Copyright 2024, Command Line Inc.
// SPDX-License-Identifier: Apache-2.0

import * as jotai from "jotai";
import { atomFamily } from "jotai/utils";
import { v4 as uuidv4 } from "uuid";
import * as rxjs from "rxjs";
import type { WailsEvent } from "@wailsio/runtime/types/events";
import { Events } from "@wailsio/runtime";
import { produce } from "immer";
import * as BlockService from "@/bindings/pkg/service/blockservice/BlockService";

const globalStore = jotai.createStore();

const tabId1 = uuidv4();

<<<<<<< HEAD
const blockId1 = uuidv4();
const blockId2 = uuidv4();
const blockId3 = uuidv4();

const tabArr: TabData[] = [
    { name: "Tab 1", tabid: tabId1, blockIds: [blockId1, blockId2, blockId3] },
    { name: "Tab 2", tabid: tabId2, blockIds: [blockId3] },
];

const blockAtomFamily = atomFamily<string, jotai.Atom<BlockData>>((blockId: string) => {
    if (blockId === blockId1) {
        return jotai.atom({ blockid: blockId1, view: "term" });
    }
    if (blockId === blockId2) {
        return jotai.atom({
            blockid: blockId2,
            view: "preview",
            meta: { mimetype: "text/markdown", file: "README.md" },
        });
    }
    if (blockId === blockId3) {
        return jotai.atom({ blockid: blockId3, view: "plot" });
    }
    return jotai.atom(null);
});
=======
const tabArr: TabData[] = [{ name: "Tab 1", tabid: tabId1, blockIds: [] }];
const blockDataMap = new Map<string, jotai.Atom<BlockData>>();
const blockAtomCache = new Map<string, Map<string, jotai.Atom<any>>>();
>>>>>>> b721f591

const atoms = {
    activeTabId: jotai.atom<string>(tabId1),
    tabsAtom: jotai.atom<TabData[]>(tabArr),
    blockDataMap: blockDataMap,
};

type SubjectWithRef<T> = rxjs.Subject<T> & { refCount: number; release: () => void };

const blockSubjects = new Map<string, SubjectWithRef<any>>();

function getBlockSubject(blockId: string): SubjectWithRef<any> {
    let subject = blockSubjects.get(blockId);
    if (subject == null) {
        subject = new rxjs.Subject<any>() as any;
        subject.refCount = 0;
        subject.release = () => {
            subject.refCount--;
            if (subject.refCount === 0) {
                subject.complete();
                blockSubjects.delete(blockId);
            }
        };
        blockSubjects.set(blockId, subject);
    }
    subject.refCount++;
    return subject;
}

Events.On("block:ptydata", (event: any) => {
    const data = event?.data;
    if (data?.blockid == null) {
        console.log("block:ptydata with null blockid");
        return;
    }
    // we don't use getBlockSubject here because we don't want to create a new subject
    const subject = blockSubjects.get(data.blockid);
    if (subject == null) {
        return;
    }
    subject.next(data);
});

function addBlockIdToTab(tabId: string, blockId: string) {
    let tabArr = globalStore.get(atoms.tabsAtom);
    const newTabArr = produce(tabArr, (draft) => {
        const tab = draft.find((tab) => tab.tabid == tabId);
        tab.blockIds.push(blockId);
    });
    globalStore.set(atoms.tabsAtom, newTabArr);
}

function removeBlock(blockId: string) {
    blockDataMap.delete(blockId);
    blockAtomCache.delete(blockId);
}

function useBlockAtom<T>(blockId: string, name: string, makeFn: () => jotai.Atom<T>): jotai.Atom<T> {
    let blockCache = blockAtomCache.get(blockId);
    if (blockCache == null) {
        blockCache = new Map<string, jotai.Atom<any>>();
        blockAtomCache.set(blockId, blockCache);
    }
    let atom = blockCache.get(name);
    if (atom == null) {
        atom = makeFn();
        blockCache.set(name, atom);
    }
    return atom as jotai.Atom<T>;
}

function removeBlockFromTab(tabId: string, blockId: string) {
    let tabArr = globalStore.get(atoms.tabsAtom);
    const newTabArr = produce(tabArr, (draft) => {
        const tab = draft.find((tab) => tab.tabid == tabId);
        tab.blockIds = tab.blockIds.filter((id) => id !== blockId);
    });
    globalStore.set(atoms.tabsAtom, newTabArr);
    removeBlock(blockId);
    BlockService.CloseBlock(blockId);
}

export { globalStore, atoms, getBlockSubject, addBlockIdToTab, blockDataMap, useBlockAtom, removeBlockFromTab };<|MERGE_RESOLUTION|>--- conflicted
+++ resolved
@@ -14,37 +14,9 @@
 
 const tabId1 = uuidv4();
 
-<<<<<<< HEAD
-const blockId1 = uuidv4();
-const blockId2 = uuidv4();
-const blockId3 = uuidv4();
-
-const tabArr: TabData[] = [
-    { name: "Tab 1", tabid: tabId1, blockIds: [blockId1, blockId2, blockId3] },
-    { name: "Tab 2", tabid: tabId2, blockIds: [blockId3] },
-];
-
-const blockAtomFamily = atomFamily<string, jotai.Atom<BlockData>>((blockId: string) => {
-    if (blockId === blockId1) {
-        return jotai.atom({ blockid: blockId1, view: "term" });
-    }
-    if (blockId === blockId2) {
-        return jotai.atom({
-            blockid: blockId2,
-            view: "preview",
-            meta: { mimetype: "text/markdown", file: "README.md" },
-        });
-    }
-    if (blockId === blockId3) {
-        return jotai.atom({ blockid: blockId3, view: "plot" });
-    }
-    return jotai.atom(null);
-});
-=======
 const tabArr: TabData[] = [{ name: "Tab 1", tabid: tabId1, blockIds: [] }];
 const blockDataMap = new Map<string, jotai.Atom<BlockData>>();
 const blockAtomCache = new Map<string, Map<string, jotai.Atom<any>>>();
->>>>>>> b721f591
 
 const atoms = {
     activeTabId: jotai.atom<string>(tabId1),
