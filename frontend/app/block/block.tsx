--- conflicted
+++ resolved
@@ -15,12 +15,8 @@
 } from "@/store/global";
 import { getWaveObjectAtom, makeORef, useWaveObjectValue } from "@/store/wos";
 import { focusedBlockId, getElemAsStr } from "@/util/focusutil";
-<<<<<<< HEAD
-import * as util from "@/util/util";
+import { isBlank } from "@/util/util";
 import { Chat, ChatModel, makeChatModel } from "@/view/chat/chat";
-=======
-import { isBlank } from "@/util/util";
->>>>>>> 67a8a59b
 import { CpuPlotView, CpuPlotViewModel, makeCpuPlotViewModel } from "@/view/cpuplot/cpuplot";
 import { HelpView, HelpViewModel, makeHelpViewModel } from "@/view/helpview/helpview";
 import { QuickTipsView, QuickTipsViewModel } from "@/view/quicktipsview/quicktipsview";
@@ -57,6 +53,9 @@
     }
     if (blockView === "help") {
         return makeHelpViewModel(blockId, nodeModel);
+    }
+    if (blockView === "chat") {
+        return makeChatModel(blockId);
     }
     if (blockView === "chat") {
         return makeChatModel(blockId);
