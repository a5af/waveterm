--- conflicted
+++ resolved
@@ -113,13 +113,11 @@
     if (blockView == "tips") {
         return <QuickTipsView key={blockId} model={viewModel as QuickTipsViewModel} />;
     }
-<<<<<<< HEAD
     if (blockView == "chat") {
         return <Chat key={blockId} model={viewModel as ChatModel} />;
-=======
+    }
     if (blockView == "vdom") {
         return <VDomView key={blockId} blockId={blockId} model={viewModel as VDomModel} />;
->>>>>>> 701d9388
     }
     return <CenteredDiv>Invalid View "{blockView}"</CenteredDiv>;
 }
