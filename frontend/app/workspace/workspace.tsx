--- conflicted
+++ resolved
@@ -7,13 +7,9 @@
 import { ModalsRenderer } from "@/app/modals/modalsrenderer";
 import { TabBar } from "@/app/tab/tabbar";
 import { TabContent } from "@/app/tab/tabcontent";
-<<<<<<< HEAD
-import { atoms } from "@/store/global";
-=======
 import { Widgets } from "@/app/workspace/widgets";
 import { WorkspaceLayoutModel } from "@/app/workspace/workspace-layout-model";
 import { atoms, getApi } from "@/store/global";
->>>>>>> 7681214f
 import { useAtomValue } from "jotai";
 import { memo, useEffect, useRef } from "react";
 import {
@@ -55,16 +51,6 @@
             <TabBar key={ws.oid} workspace={ws} />
             <div ref={panelContainerRef} className="flex flex-row flex-grow overflow-hidden">
                 <ErrorBoundary key={tabId}>
-<<<<<<< HEAD
-                    {tabId === "" ? (
-                        <CenteredDiv>No Active Tab</CenteredDiv>
-                    ) : (
-                        <>
-                            <TabContent key={tabId} tabId={tabId} />
-                            <ModalsRenderer />
-                        </>
-                    )}
-=======
                     <PanelGroup
                         direction="horizontal"
                         onLayout={workspaceLayoutModel.handlePanelLayout}
@@ -88,7 +74,6 @@
                         </Panel>
                     </PanelGroup>
                     <ModalsRenderer />
->>>>>>> 7681214f
                 </ErrorBoundary>
             </div>
         </div>
