--- conflicted
+++ resolved
@@ -575,14 +575,9 @@
 
     const handlePinChange = useCallback(
         (tabId: string, pinned: boolean) => {
-<<<<<<< HEAD
             fireAndForget(async () => {
                 await WorkspaceService.ChangeTabPinning(workspace.oid, tabId, pinned);
             });
-=======
-            console.log("handlePinChange", tabId, pinned);
-            fireAndForget(() => WorkspaceService.ChangeTabPinning(workspace.oid, tabId, pinned));
->>>>>>> 648fa4c4
         },
         [workspace]
     );
