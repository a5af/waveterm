{
    "name": "waveterm-docs",
    "version": "0.0.0",
    "scripts": {
        "docusaurus": "docusaurus",
        "start": "docusaurus start",
        "build": "docusaurus build",
        "build-embedded": "npm run build",
        "swizzle": "docusaurus swizzle",
        "deploy": "docusaurus deploy",
        "clear": "docusaurus clear",
        "serve": "docusaurus serve",
        "write-translations": "docusaurus write-translations",
        "write-heading-ids": "docusaurus write-heading-ids",
        "typecheck": "tsc"
    },
    "dependencies": {
        "@docusaurus/core": "^3.7.0",
        "@docusaurus/plugin-content-docs": "^3.7.0",
        "@docusaurus/plugin-debug": "^3.7.0",
        "@docusaurus/plugin-ideal-image": "^3.7.0",
        "@docusaurus/plugin-sitemap": "^3.7.0",
        "@docusaurus/plugin-svgr": "^3.7.0",
        "@docusaurus/theme-classic": "^3.7.0",
        "@docusaurus/theme-search-algolia": "^3.7.0",
        "@mdx-js/react": "^3.0.0",
        "@waveterm/docusaurus-og": "https://codeload.github.com/wavetermdev/docusaurus-og/tar.gz/2156619012b8970d922c1ef47789d2f14e47e283",
        "clsx": "^2.1.1",
        "docusaurus-plugin-sass": "^0.2.6",
        "prism-react-renderer": "^2.4.1",
        "react": "^18.0.0",
        "react-dom": "^18.0.0",
        "rehype-highlight": "^7.0.2",
        "remark-gfm": "^4.0.1",
        "remark-typescript-code-import": "^1.0.1",
        "sass": "^1.93.2"
    },
    "devDependencies": {
        "@docusaurus/module-type-aliases": "3.7.0",
        "@docusaurus/tsconfig": "3.7.0",
        "@docusaurus/types": "3.7.0",
        "@eslint/js": "^8.57.0",
        "@mdx-js/typescript-plugin": "^0.1.3",
        "@types/eslint": "^9.6.1",
        "@types/eslint-config-prettier": "^6.11.3",
        "@types/react": "^18.3.0",
        "@types/react-dom": "^18.3.0",
        "eslint": "^8.57.0",
        "eslint-config-prettier": "^10.1.8",
        "eslint-plugin-mdx": "^3.6.2",
        "prettier": "^3.6.2",
        "prettier-plugin-jsdoc": "^1.3.2",
        "prettier-plugin-organize-imports": "^4.3.0",
        "remark-cli": "^12.0.1",
        "remark-frontmatter": "^5.0.0",
        "remark-mdx": "^3.1.0",
        "remark-preset-lint-consistent": "^6.0.1",
        "remark-preset-lint-recommended": "^7.0.1",
        "typescript": "^5.9.3",
<<<<<<< HEAD
        "typescript-eslint": "^8.43.0"
=======
        "typescript-eslint": "^8.46.1"
>>>>>>> 64d24cd4
    },
    "resolutions": {
        "path-to-regexp@npm:2.2.1": "^3",
        "cookie@0.6.0": "^0.7.0"
    },
    "browserslist": {
        "production": [
            ">0.5%",
            "not dead",
            "not op_mini all"
        ],
        "development": [
            "last 3 chrome version",
            "last 3 firefox version",
            "last 5 safari version"
        ]
    },
    "engines": {
        "node": ">=18.0"
    }
}<|MERGE_RESOLUTION|>--- conflicted
+++ resolved
@@ -57,11 +57,7 @@
         "remark-preset-lint-consistent": "^6.0.1",
         "remark-preset-lint-recommended": "^7.0.1",
         "typescript": "^5.9.3",
-<<<<<<< HEAD
-        "typescript-eslint": "^8.43.0"
-=======
         "typescript-eslint": "^8.46.1"
->>>>>>> 64d24cd4
     },
     "resolutions": {
         "path-to-regexp@npm:2.2.1": "^3",
