--- conflicted
+++ resolved
@@ -503,17 +503,6 @@
 	return conn.Client
 }
 
-<<<<<<< HEAD
-func (conn *SSHConn) Reconnect(ctx context.Context) error {
-	err := conn.Close()
-	if err != nil {
-		return err
-	}
-	return conn.Connect(ctx, &wconfig.ConnKeywords{})
-}
-
-=======
->>>>>>> f35375ee
 func (conn *SSHConn) WaitForConnect(ctx context.Context) error {
 	for {
 		status := conn.DeriveConnStatus()
@@ -822,12 +811,8 @@
 	return rtn
 }
 
-<<<<<<< HEAD
-func GetConn(ctx context.Context, opts *remote.SSHOpts, shouldConnect bool, connFlags *wconfig.ConnKeywords) *SSHConn {
-=======
 // does NOT connect, can return nil if connection does not exist
-func GetConn(ctx context.Context, opts *remote.SSHOpts, connFlags *wshrpc.ConnKeywords) *SSHConn {
->>>>>>> f35375ee
+func GetConn(ctx context.Context, opts *remote.SSHOpts, connFlags *wconfig.ConnKeywords) *SSHConn {
 	conn := getConnInternal(opts)
 	return conn
 }
@@ -841,11 +826,7 @@
 	if err != nil {
 		return fmt.Errorf("error parsing connection name: %w", err)
 	}
-<<<<<<< HEAD
-	conn := GetConn(ctx, connOpts, false, &wconfig.ConnKeywords{})
-=======
-	conn := GetConn(ctx, connOpts, &wshrpc.ConnKeywords{})
->>>>>>> f35375ee
+	conn := GetConn(ctx, connOpts, &wconfig.ConnKeywords{})
 	if conn == nil {
 		return fmt.Errorf("connection not found: %s", connName)
 	}
