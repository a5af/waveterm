--- conflicted
+++ resolved
@@ -83,11 +83,7 @@
 	ctx, cancelFn := context.WithTimeout(context.Background(), 5*time.Second)
 	defer cancelFn()
 	zoneId := uuid.NewString()
-<<<<<<< HEAD
-	err := WFS.MakeFile(ctx, zoneId, "testfile", nil, wshrpc.FileOptsType{})
-=======
 	err := WFS.MakeFile(ctx, zoneId, "testfile", nil, wshrpc.FileOpts{})
->>>>>>> 286783fb
 	if err != nil {
 		t.Fatalf("error creating file: %v", err)
 	}
@@ -161,11 +157,7 @@
 	ctx, cancelFn := context.WithTimeout(context.Background(), 5*time.Second)
 	defer cancelFn()
 	zoneId := uuid.NewString()
-<<<<<<< HEAD
-	err := WFS.MakeFile(ctx, zoneId, "testfile", nil, wshrpc.FileOptsType{})
-=======
 	err := WFS.MakeFile(ctx, zoneId, "testfile", nil, wshrpc.FileOpts{})
->>>>>>> 286783fb
 	if err != nil {
 		t.Fatalf("error creating file: %v", err)
 	}
@@ -179,19 +171,11 @@
 	}
 
 	// create two files in same zone, use DeleteZone to delete
-<<<<<<< HEAD
-	err = WFS.MakeFile(ctx, zoneId, "testfile1", nil, wshrpc.FileOptsType{})
-	if err != nil {
-		t.Fatalf("error creating file: %v", err)
-	}
-	err = WFS.MakeFile(ctx, zoneId, "testfile2", nil, wshrpc.FileOptsType{})
-=======
 	err = WFS.MakeFile(ctx, zoneId, "testfile1", nil, wshrpc.FileOpts{})
 	if err != nil {
 		t.Fatalf("error creating file: %v", err)
 	}
 	err = WFS.MakeFile(ctx, zoneId, "testfile2", nil, wshrpc.FileOpts{})
->>>>>>> 286783fb
 	if err != nil {
 		t.Fatalf("error creating file: %v", err)
 	}
@@ -236,11 +220,7 @@
 	ctx, cancelFn := context.WithTimeout(context.Background(), 5*time.Second)
 	defer cancelFn()
 	zoneId := uuid.NewString()
-<<<<<<< HEAD
-	err := WFS.MakeFile(ctx, zoneId, "testfile", nil, wshrpc.FileOptsType{})
-=======
 	err := WFS.MakeFile(ctx, zoneId, "testfile", nil, wshrpc.FileOpts{})
->>>>>>> 286783fb
 	if err != nil {
 		t.Fatalf("error creating file: %v", err)
 	}
@@ -344,11 +324,7 @@
 	defer cancelFn()
 	zoneId := uuid.NewString()
 	fileName := "t2"
-<<<<<<< HEAD
-	err := WFS.MakeFile(ctx, zoneId, fileName, nil, wshrpc.FileOptsType{})
-=======
 	err := WFS.MakeFile(ctx, zoneId, fileName, nil, wshrpc.FileOpts{})
->>>>>>> 286783fb
 	if err != nil {
 		t.Fatalf("error creating file: %v", err)
 	}
@@ -376,11 +352,7 @@
 	defer cancelFn()
 	zoneId := uuid.NewString()
 	fileName := "t3"
-<<<<<<< HEAD
-	err := WFS.MakeFile(ctx, zoneId, fileName, nil, wshrpc.FileOptsType{})
-=======
 	err := WFS.MakeFile(ctx, zoneId, fileName, nil, wshrpc.FileOpts{})
->>>>>>> 286783fb
 	if err != nil {
 		t.Fatalf("error creating file: %v", err)
 	}
@@ -401,11 +373,7 @@
 	checkFileData(t, ctx, zoneId, fileName, "hello")
 
 	// circular file
-<<<<<<< HEAD
-	err = WFS.MakeFile(ctx, zoneId, "c1", nil, wshrpc.FileOptsType{Circular: true, MaxSize: 50})
-=======
 	err = WFS.MakeFile(ctx, zoneId, "c1", nil, wshrpc.FileOpts{Circular: true, MaxSize: 50})
->>>>>>> 286783fb
 	if err != nil {
 		t.Fatalf("error creating file: %v", err)
 	}
@@ -427,11 +395,7 @@
 	ctx, cancelFn := context.WithTimeout(context.Background(), 5*time.Second)
 	defer cancelFn()
 	zoneId := uuid.NewString()
-<<<<<<< HEAD
-	err := WFS.MakeFile(ctx, zoneId, "c1", nil, wshrpc.FileOptsType{Circular: true, MaxSize: 50})
-=======
 	err := WFS.MakeFile(ctx, zoneId, "c1", nil, wshrpc.FileOpts{Circular: true, MaxSize: 50})
->>>>>>> 286783fb
 	if err != nil {
 		t.Fatalf("error creating file: %v", err)
 	}
@@ -520,11 +484,7 @@
 	zoneId := uuid.NewString()
 	fileName := "m2"
 	data := makeText(80)
-<<<<<<< HEAD
-	err := WFS.MakeFile(ctx, zoneId, fileName, nil, wshrpc.FileOptsType{})
-=======
 	err := WFS.MakeFile(ctx, zoneId, fileName, nil, wshrpc.FileOpts{})
->>>>>>> 286783fb
 	if err != nil {
 		t.Fatalf("error creating file: %v", err)
 	}
@@ -578,11 +538,7 @@
 	testIntMapsEq(t, "map5", m, map[int]int{8: 80, 9: 100, 10: 100, 11: 60})
 
 	// now test circular
-<<<<<<< HEAD
-	file = &WaveFile{Opts: wshrpc.FileOptsType{Circular: true, MaxSize: 1000}}
-=======
 	file = &WaveFile{Opts: wshrpc.FileOpts{Circular: true, MaxSize: 1000}}
->>>>>>> 286783fb
 	m = file.computePartMap(10, 250)
 	testIntMapsEq(t, "map6", m, map[int]int{0: 90, 1: 100, 2: 60})
 	m = file.computePartMap(990, 40)
@@ -603,11 +559,7 @@
 	defer cancelFn()
 	zoneId := uuid.NewString()
 	fileName := "t1"
-<<<<<<< HEAD
-	err := WFS.MakeFile(ctx, zoneId, fileName, nil, wshrpc.FileOptsType{})
-=======
 	err := WFS.MakeFile(ctx, zoneId, fileName, nil, wshrpc.FileOpts{})
->>>>>>> 286783fb
 	if err != nil {
 		t.Fatalf("error creating file: %v", err)
 	}
@@ -639,11 +591,7 @@
 	defer cancelFn()
 	zoneId := uuid.NewString()
 	fileName := "t1"
-<<<<<<< HEAD
-	err := WFS.MakeFile(ctx, zoneId, fileName, nil, wshrpc.FileOptsType{})
-=======
 	err := WFS.MakeFile(ctx, zoneId, fileName, nil, wshrpc.FileOpts{})
->>>>>>> 286783fb
 	if err != nil {
 		t.Fatalf("error creating file: %v", err)
 	}
@@ -731,11 +679,7 @@
 	defer cancelFn()
 	zoneId := uuid.NewString()
 	fileName := "ij1"
-<<<<<<< HEAD
-	err := WFS.MakeFile(ctx, zoneId, fileName, nil, wshrpc.FileOptsType{IJson: true})
-=======
 	err := WFS.MakeFile(ctx, zoneId, fileName, nil, wshrpc.FileOpts{IJson: true})
->>>>>>> 286783fb
 	if err != nil {
 		t.Fatalf("error creating file: %v", err)
 	}
