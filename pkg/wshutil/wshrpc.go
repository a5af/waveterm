--- conflicted
+++ resolved
@@ -24,6 +24,7 @@
 const DefaultTimeoutMs = 5000
 const RespChSize = 32
 const DefaultMessageChSize = 32
+const CtxDoneChSize = 10
 const CtxDoneChSize = 10
 
 type ResponseFnType = func(any) error
@@ -110,20 +111,6 @@
 }
 
 type RpcMessage struct {
-<<<<<<< HEAD
-	Command   string        `json:"command,omitempty"`
-	ReqId     string        `json:"reqid,omitempty"`
-	ResId     string        `json:"resid,omitempty"`
-	Timeout   time.Duration `json:"timeout,omitempty"`
-	Route     string        `json:"route,omitempty"`     // to route/forward requests to alternate servers
-	AuthToken string        `json:"authtoken,omitempty"` // needed for routing unauthenticated requests (WshRpcMultiProxy)
-	Source    string        `json:"source,omitempty"`    // source route id
-	Cont      bool          `json:"cont,omitempty"`      // flag if additional requests/responses are forthcoming
-	Cancel    bool          `json:"cancel,omitempty"`    // used to cancel a streaming request or response (sent from the side that is not streaming)
-	Error     string        `json:"error,omitempty"`
-	DataType  string        `json:"datatype,omitempty"`
-	Data      any           `json:"data,omitempty"`
-=======
 	Command   string `json:"command,omitempty"`
 	ReqId     string `json:"reqid,omitempty"`
 	ResId     string `json:"resid,omitempty"`
@@ -136,7 +123,6 @@
 	Error     string `json:"error,omitempty"`
 	DataType  string `json:"datatype,omitempty"`
 	Data      any    `json:"data,omitempty"`
->>>>>>> 286783fb
 }
 
 func (r *RpcMessage) IsRpcRequest() bool {
