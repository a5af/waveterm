--- conflicted
+++ resolved
@@ -5,10 +5,7 @@
 
 import (
 	"bytes"
-<<<<<<< HEAD
-=======
 	"encoding/base64"
->>>>>>> 64d24cd4
 	"encoding/json"
 	"fmt"
 	"net/url"
