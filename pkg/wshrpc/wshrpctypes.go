--- conflicted
+++ resolved
@@ -142,11 +142,8 @@
 	Command_WaveAIEnableTelemetry = "waveaienabletelemetry"
 	Command_GetWaveAIChat         = "getwaveaichat"
 	Command_GetWaveAIRateLimit    = "getwaveairatelimit"
-<<<<<<< HEAD
-=======
 	Command_WaveAIToolApprove     = "waveaitoolapprove"
 	Command_WaveAIAddContext      = "waveaiaddcontext"
->>>>>>> 64d24cd4
 
 	Command_CaptureBlockScreenshot = "captureblockscreenshot"
 
@@ -276,11 +273,8 @@
 	WaveAIEnableTelemetryCommand(ctx context.Context) error
 	GetWaveAIChatCommand(ctx context.Context, data CommandGetWaveAIChatData) (*uctypes.UIChat, error)
 	GetWaveAIRateLimitCommand(ctx context.Context) (*uctypes.RateLimitInfo, error)
-<<<<<<< HEAD
-=======
 	WaveAIToolApproveCommand(ctx context.Context, data CommandWaveAIToolApproveData) error
 	WaveAIAddContextCommand(ctx context.Context, data CommandWaveAIAddContextData) error
->>>>>>> 64d24cd4
 
 	// screenshot
 	CaptureBlockScreenshotCommand(ctx context.Context, data CommandCaptureBlockScreenshotData) (string, error)
@@ -736,8 +730,6 @@
 	ChatId string `json:"chatid"`
 }
 
-<<<<<<< HEAD
-=======
 type CommandWaveAIToolApproveData struct {
 	ToolCallId string `json:"toolcallid"`
 	KeepAlive  bool   `json:"keepalive,omitempty"`
@@ -758,7 +750,6 @@
 	NewChat bool             `json:"newchat,omitempty"`
 }
 
->>>>>>> 64d24cd4
 type CommandCaptureBlockScreenshotData struct {
 	BlockId string `json:"blockid" wshcontext:"BlockId"`
 }
