// Copyright 2025, Command Line Inc.
// SPDX-License-Identifier: Apache-2.0

// types and methods for wsh rpc calls
package wshrpc

import (
	"bytes"
	"context"
	"encoding/json"
	"log"
	"os"
	"reflect"

	"github.com/wavetermdev/waveterm/pkg/ijson"
	"github.com/wavetermdev/waveterm/pkg/vdom"
	"github.com/wavetermdev/waveterm/pkg/waveobj"
	"github.com/wavetermdev/waveterm/pkg/wconfig"
	"github.com/wavetermdev/waveterm/pkg/wps"
)

const LocalConnName = "local"

const (
	RpcType_Call             = "call"             // single response (regular rpc)
	RpcType_ResponseStream   = "responsestream"   // stream of responses (streaming rpc)
	RpcType_StreamingRequest = "streamingrequest" // streaming request
	RpcType_Complex          = "complex"          // streaming request/response
)

const (
	Command_Authenticate         = "authenticate"    // special
	Command_Dispose              = "dispose"         // special (disposes of the route, for multiproxy only)
	Command_RouteAnnounce        = "routeannounce"   // special (for routing)
	Command_RouteUnannounce      = "routeunannounce" // special (for routing)
	Command_Message              = "message"
	Command_GetMeta              = "getmeta"
	Command_SetMeta              = "setmeta"
	Command_SetView              = "setview"
	Command_ControllerInput      = "controllerinput"
	Command_ControllerRestart    = "controllerrestart"
	Command_ControllerStop       = "controllerstop"
	Command_ControllerResync     = "controllerresync"
	Command_FileAppend           = "fileappend"
	Command_FileAppendIJson      = "fileappendijson"
	Command_ResolveIds           = "resolveids"
	Command_BlockInfo            = "blockinfo"
	Command_CreateBlock          = "createblock"
	Command_DeleteBlock          = "deleteblock"
	Command_FileWrite            = "filewrite"
	Command_FileRead             = "fileread"
	Command_EventPublish         = "eventpublish"
	Command_EventRecv            = "eventrecv"
	Command_EventSub             = "eventsub"
	Command_EventUnsub           = "eventunsub"
	Command_EventUnsubAll        = "eventunsuball"
	Command_EventReadHistory     = "eventreadhistory"
	Command_StreamTest           = "streamtest"
	Command_StreamWaveAi         = "streamwaveai"
	Command_StreamCpuData        = "streamcpudata"
	Command_Test                 = "test"
	Command_SetConfig            = "setconfig"
	Command_SetConnectionsConfig = "connectionsconfig"
	Command_GetFullConfig        = "getfullconfig"
	Command_RemoteStreamFile     = "remotestreamfile"
	Command_RemoteFileInfo       = "remotefileinfo"
	Command_RemoteFileTouch      = "remotefiletouch"
	Command_RemoteWriteFile      = "remotewritefile"
	Command_RemoteFileDelete     = "remotefiledelete"
	Command_RemoteFileJoin       = "remotefilejoin"
	Command_WaveInfo             = "waveinfo"
	Command_WshActivity          = "wshactivity"
	Command_Activity             = "activity"
	Command_GetVar               = "getvar"
	Command_SetVar               = "setvar"
	Command_RemoteMkdir          = "remotemkdir"
	Command_RemoteGetInfo        = "remotegetinfo"
	Command_RemoteInstallRcfiles = "remoteinstallrcfiles"

	Command_ConnStatus       = "connstatus"
	Command_WslStatus        = "wslstatus"
	Command_ConnEnsure       = "connensure"
	Command_ConnReinstallWsh = "connreinstallwsh"
	Command_ConnConnect      = "connconnect"
	Command_ConnDisconnect   = "conndisconnect"
	Command_ConnList         = "connlist"
	Command_WslList          = "wsllist"
	Command_WslDefaultDistro = "wsldefaultdistro"
	Command_DismissWshFail   = "dismisswshfail"
	Command_ConnUpdateWsh    = "updatewsh"

	Command_WorkspaceList = "workspacelist"

	Command_WebSelector      = "webselector"
	Command_Notify           = "notify"
	Command_FocusWindow      = "focuswindow"
	Command_GetUpdateChannel = "getupdatechannel"

	Command_VDomCreateContext   = "vdomcreatecontext"
	Command_VDomAsyncInitiation = "vdomasyncinitiation"
	Command_VDomRender          = "vdomrender"
	Command_VDomUrlRequest      = "vdomurlrequest"

	Command_AiSendMessage = "aisendmessage"
)

type RespOrErrorUnion[T any] struct {
	Response T
	Error    error
}

type WshRpcInterface interface {
	AuthenticateCommand(ctx context.Context, data string) (CommandAuthenticateRtnData, error)
	DisposeCommand(ctx context.Context, data CommandDisposeData) error
	RouteAnnounceCommand(ctx context.Context) error   // (special) announces a new route to the main router
	RouteUnannounceCommand(ctx context.Context) error // (special) unannounces a route to the main router

	MessageCommand(ctx context.Context, data CommandMessageData) error
	GetMetaCommand(ctx context.Context, data CommandGetMetaData) (waveobj.MetaMapType, error)
	SetMetaCommand(ctx context.Context, data CommandSetMetaData) error
	SetViewCommand(ctx context.Context, data CommandBlockSetViewData) error
	ControllerInputCommand(ctx context.Context, data CommandBlockInputData) error
	ControllerStopCommand(ctx context.Context, blockId string) error
	ControllerResyncCommand(ctx context.Context, data CommandControllerResyncData) error
	ControllerAppendOutputCommand(ctx context.Context, data CommandControllerAppendOutputData) error
	ResolveIdsCommand(ctx context.Context, data CommandResolveIdsData) (CommandResolveIdsRtnData, error)
	CreateBlockCommand(ctx context.Context, data CommandCreateBlockData) (waveobj.ORef, error)
	CreateSubBlockCommand(ctx context.Context, data CommandCreateSubBlockData) (waveobj.ORef, error)
	DeleteBlockCommand(ctx context.Context, data CommandDeleteBlockData) error
	DeleteSubBlockCommand(ctx context.Context, data CommandDeleteBlockData) error
	WaitForRouteCommand(ctx context.Context, data CommandWaitForRouteData) (bool, error)
	FileCreateCommand(ctx context.Context, data FileData) error
	FileDeleteCommand(ctx context.Context, data FileData) error
	FileAppendCommand(ctx context.Context, data FileData) error
	FileAppendIJsonCommand(ctx context.Context, data CommandAppendIJsonData) error
	FileWriteCommand(ctx context.Context, data FileData) error
	FileReadCommand(ctx context.Context, data FileData) (*FileData, error)
	FileInfoCommand(ctx context.Context, data FileData) (*FileInfo, error)
	FileListCommand(ctx context.Context, data FileListData) ([]*FileInfo, error)
	FileListStreamCommand(ctx context.Context, data FileListData) chan RespOrErrorUnion[CommandRemoteListEntriesRtnData]
	EventPublishCommand(ctx context.Context, data wps.WaveEvent) error
	EventSubCommand(ctx context.Context, data wps.SubscriptionRequest) error
	EventUnsubCommand(ctx context.Context, data string) error
	EventUnsubAllCommand(ctx context.Context) error
	EventReadHistoryCommand(ctx context.Context, data CommandEventReadHistoryData) ([]*wps.WaveEvent, error)
	StreamTestCommand(ctx context.Context) chan RespOrErrorUnion[int]
	StreamWaveAiCommand(ctx context.Context, request WaveAIStreamRequest) chan RespOrErrorUnion[WaveAIPacketType]
	StreamCpuDataCommand(ctx context.Context, request CpuDataRequest) chan RespOrErrorUnion[TimeSeriesData]
	TestCommand(ctx context.Context, data string) error
	SetConfigCommand(ctx context.Context, data MetaSettingsType) error
	SetConnectionsConfigCommand(ctx context.Context, data ConnConfigRequest) error
	GetFullConfigCommand(ctx context.Context) (wconfig.FullConfigType, error)
	BlockInfoCommand(ctx context.Context, blockId string) (*BlockInfoData, error)
	WaveInfoCommand(ctx context.Context) (*WaveInfoData, error)
	WshActivityCommand(ct context.Context, data map[string]int) error
	ActivityCommand(ctx context.Context, data ActivityUpdate) error
	GetVarCommand(ctx context.Context, data CommandVarData) (*CommandVarResponseData, error)
	SetVarCommand(ctx context.Context, data CommandVarData) error
	PathCommand(ctx context.Context, data PathCommandData) (string, error)

	// connection functions
	ConnStatusCommand(ctx context.Context) ([]ConnStatus, error)
	WslStatusCommand(ctx context.Context) ([]ConnStatus, error)
	ConnEnsureCommand(ctx context.Context, data ConnExtData) error
	ConnReinstallWshCommand(ctx context.Context, data ConnExtData) error
	ConnConnectCommand(ctx context.Context, connRequest ConnRequest) error
	ConnDisconnectCommand(ctx context.Context, connName string) error
	ConnListCommand(ctx context.Context) ([]string, error)
	WslListCommand(ctx context.Context) ([]string, error)
	WslDefaultDistroCommand(ctx context.Context) (string, error)
	DismissWshFailCommand(ctx context.Context, connName string) error
	ConnUpdateWshCommand(ctx context.Context, remoteInfo RemoteInfo) (bool, error)

	// eventrecv is special, it's handled internally by WshRpc with EventListener
	EventRecvCommand(ctx context.Context, data wps.WaveEvent) error

	// remotes
	RemoteStreamFileCommand(ctx context.Context, data CommandRemoteStreamFileData) chan RespOrErrorUnion[CommandRemoteStreamFileRtnData]
	RemoteListEntriesCommand(ctx context.Context, data CommandRemoteListEntriesData) chan RespOrErrorUnion[CommandRemoteListEntriesRtnData]
	RemoteFileInfoCommand(ctx context.Context, path string) (*FileInfo, error)
	RemoteFileTouchCommand(ctx context.Context, path string) error
	RemoteFileRenameCommand(ctx context.Context, pathTuple [2]string) error
	RemoteFileDeleteCommand(ctx context.Context, path string) error
	RemoteWriteFileCommand(ctx context.Context, data CommandRemoteWriteFileData) error
	RemoteFileJoinCommand(ctx context.Context, paths []string) (*FileInfo, error)
	RemoteMkdirCommand(ctx context.Context, path string) error
	RemoteStreamCpuDataCommand(ctx context.Context) chan RespOrErrorUnion[TimeSeriesData]
	RemoteGetInfoCommand(ctx context.Context) (RemoteInfo, error)
	RemoteInstallRcFilesCommand(ctx context.Context) error

	// emain
	WebSelectorCommand(ctx context.Context, data CommandWebSelectorData) ([]string, error)
	NotifyCommand(ctx context.Context, notificationOptions WaveNotificationOptions) error
	FocusWindowCommand(ctx context.Context, windowId string) error

	WorkspaceListCommand(ctx context.Context) ([]WorkspaceInfoData, error)
	GetUpdateChannelCommand(ctx context.Context) (string, error)

	// terminal
	VDomCreateContextCommand(ctx context.Context, data vdom.VDomCreateContext) (*waveobj.ORef, error)
	VDomAsyncInitiationCommand(ctx context.Context, data vdom.VDomAsyncInitiationRequest) error

	// ai
	AiSendMessageCommand(ctx context.Context, data AiMessageData) error

	// proc
	VDomRenderCommand(ctx context.Context, data vdom.VDomFrontendUpdate) chan RespOrErrorUnion[*vdom.VDomBackendUpdate]
	VDomUrlRequestCommand(ctx context.Context, data VDomUrlRequestData) chan RespOrErrorUnion[VDomUrlRequestResponse]
}

// for frontend
type WshServerCommandMeta struct {
	CommandType string `json:"commandtype"`
}

type RpcOpts struct {
	Timeout    int    `json:"timeout,omitempty"`
	NoResponse bool   `json:"noresponse,omitempty"`
	Route      string `json:"route,omitempty"`

	StreamCancelFn func() `json:"-"` // this is an *output* parameter, set by the handler
}

const (
	ClientType_ConnServer      = "connserver"
	ClientType_BlockController = "blockcontroller"
)

type RpcContext struct {
	ClientType string `json:"ctype,omitempty"`
	BlockId    string `json:"blockid,omitempty"`
	TabId      string `json:"tabid,omitempty"`
	Conn       string `json:"conn,omitempty"`
}

func HackRpcContextIntoData(dataPtr any, rpcContext RpcContext) {
	dataVal := reflect.ValueOf(dataPtr).Elem()
	if dataVal.Kind() != reflect.Struct {
		return
	}
	dataType := dataVal.Type()
	for i := 0; i < dataVal.NumField(); i++ {
		field := dataVal.Field(i)
		if !field.IsZero() {
			continue
		}
		fieldType := dataType.Field(i)
		tag := fieldType.Tag.Get("wshcontext")
		if tag == "" {
			continue
		}
		switch tag {
		case "BlockId":
			field.SetString(rpcContext.BlockId)
		case "TabId":
			field.SetString(rpcContext.TabId)
		case "BlockORef":
			if rpcContext.BlockId != "" {
				field.Set(reflect.ValueOf(waveobj.MakeORef(waveobj.OType_Block, rpcContext.BlockId)))
			}
		default:
			log.Printf("invalid wshcontext tag: %q in type(%T)", tag, dataPtr)
		}
	}
}

type CommandAuthenticateRtnData struct {
	RouteId   string `json:"routeid"`
	AuthToken string `json:"authtoken,omitempty"`
}

type CommandDisposeData struct {
	RouteId string `json:"routeid"`
	// auth token travels in the packet directly
}

type CommandMessageData struct {
	ORef    waveobj.ORef `json:"oref" wshcontext:"BlockORef"`
	Message string       `json:"message"`
}

type CommandGetMetaData struct {
	ORef waveobj.ORef `json:"oref" wshcontext:"BlockORef"`
}

type CommandSetMetaData struct {
	ORef waveobj.ORef        `json:"oref" wshcontext:"BlockORef"`
	Meta waveobj.MetaMapType `json:"meta"`
}

type CommandResolveIdsData struct {
	BlockId string   `json:"blockid" wshcontext:"BlockId"`
	Ids     []string `json:"ids"`
}

type CommandResolveIdsRtnData struct {
	ResolvedIds map[string]waveobj.ORef `json:"resolvedids"`
}

type CommandCreateBlockData struct {
	TabId     string               `json:"tabid" wshcontext:"TabId"`
	BlockDef  *waveobj.BlockDef    `json:"blockdef"`
	RtOpts    *waveobj.RuntimeOpts `json:"rtopts,omitempty"`
	Magnified bool                 `json:"magnified,omitempty"`
	Ephemeral bool                 `json:"ephemeral,omitempty"`
}

type CommandCreateSubBlockData struct {
	ParentBlockId string            `json:"parentblockid"`
	BlockDef      *waveobj.BlockDef `json:"blockdef"`
}

type CommandBlockSetViewData struct {
	BlockId string `json:"blockid" wshcontext:"BlockId"`
	View    string `json:"view"`
}

type CommandControllerResyncData struct {
	ForceRestart bool                 `json:"forcerestart,omitempty"`
	TabId        string               `json:"tabid" wshcontext:"TabId"`
	BlockId      string               `json:"blockid" wshcontext:"BlockId"`
	RtOpts       *waveobj.RuntimeOpts `json:"rtopts,omitempty"`
}

type CommandControllerAppendOutputData struct {
	BlockId string `json:"blockid"`
	Data64  string `json:"data64"`
}

type CommandBlockInputData struct {
	BlockId     string            `json:"blockid" wshcontext:"BlockId"`
	InputData64 string            `json:"inputdata64,omitempty"`
	SigName     string            `json:"signame,omitempty"`
	TermSize    *waveobj.TermSize `json:"termsize,omitempty"`
}

type FileDataAt struct {
	Offset int64 `json:"offset"`
	Size   int64 `json:"size,omitempty"`
}

type FileData struct {
	Info    *FileInfo     `json:"info,omitempty"`
	Data64  string        `json:"data64,omitempty"`
	Entries []*FileInfo   `json:"entries,omitempty"`
	Opts    *FileOptsType `json:"opts,omitempty"`
	At      *FileDataAt   `json:"at,omitempty"` // if set, this turns read/write ops to ReadAt/WriteAt ops (len is only used for ReadAt)
}

type FileInfo struct {
	Path          string        `json:"path"` // cleaned path (may have "~")
	Dir           string        `json:"dir"`  // returns the directory part of the path (if this is a a directory, it will be equal to Path).  "~" will be expanded, and separators will be normalized to "/"
	Name          string        `json:"name"`
	NotFound      bool          `json:"notfound,omitempty"`
	Opts          *FileOptsType `json:"opts,omitempty"`
	Size          int64         `json:"size"`
	Meta          *FileMeta     `json:"meta,omitempty"`
	Mode          os.FileMode   `json:"mode"`
	ModeStr       string        `json:"modestr"`
	ModTime       int64         `json:"modtime"`
	IsDir         bool          `json:"isdir,omitempty"`
	SupportsMkdir bool          `json:"supportsmkdir,omitempty"`
	MimeType      string        `json:"mimetype,omitempty"`
	ReadOnly      bool          `json:"readonly,omitempty"` // this is not set for fileinfo's returned from directory listings
}

type FileOptsType struct {
	MaxSize     int64 `json:"maxsize,omitempty"`
	Circular    bool  `json:"circular,omitempty"`
	IJson       bool  `json:"ijson,omitempty"`
	IJsonBudget int   `json:"ijsonbudget,omitempty"`
}

type FileMeta = map[string]any

type FileListStreamResponse <-chan RespOrErrorUnion[CommandRemoteListEntriesRtnData]

type FileListData struct {
	Path string        `json:"path"`
	Opts *FileListOpts `json:"opts,omitempty"`
}

type FileListOpts struct {
	All    bool `json:"all,omitempty"`
	Offset int  `json:"offset,omitempty"`
	Limit  int  `json:"limit,omitempty"`
}

type FileCreateData struct {
	Path string         `json:"path"`
	Meta map[string]any `json:"meta,omitempty"`
	Opts *FileOptsType  `json:"opts,omitempty"`
}

type CommandAppendIJsonData struct {
	ZoneId   string        `json:"zoneid" wshcontext:"BlockId"`
	FileName string        `json:"filename"`
	Data     ijson.Command `json:"data"`
}

type CommandWaitForRouteData struct {
	RouteId string `json:"routeid"`
	WaitMs  int    `json:"waitms"`
}

type CommandDeleteBlockData struct {
	BlockId string `json:"blockid" wshcontext:"BlockId"`
}

type CommandEventReadHistoryData struct {
	Event    string `json:"event"`
	Scope    string `json:"scope"`
	MaxItems int    `json:"maxitems"`
}

type WaveAIStreamRequest struct {
	ClientId string                    `json:"clientid,omitempty"`
	Opts     *WaveAIOptsType           `json:"opts"`
	Prompt   []WaveAIPromptMessageType `json:"prompt"`
}

type WaveAIPromptMessageType struct {
	Role    string `json:"role"`
	Content string `json:"content"`
	Name    string `json:"name,omitempty"`
}

type WaveAIOptsType struct {
	Model      string `json:"model"`
	APIType    string `json:"apitype,omitempty"`
	APIToken   string `json:"apitoken"`
	OrgID      string `json:"orgid,omitempty"`
	APIVersion string `json:"apiversion,omitempty"`
	BaseURL    string `json:"baseurl,omitempty"`
	MaxTokens  int    `json:"maxtokens,omitempty"`
	MaxChoices int    `json:"maxchoices,omitempty"`
	TimeoutMs  int    `json:"timeoutms,omitempty"`
}

type WaveAIPacketType struct {
	Type         string           `json:"type"`
	Model        string           `json:"model,omitempty"`
	Created      int64            `json:"created,omitempty"`
	FinishReason string           `json:"finish_reason,omitempty"`
	Usage        *WaveAIUsageType `json:"usage,omitempty"`
	Index        int              `json:"index,omitempty"`
	Text         string           `json:"text,omitempty"`
	Error        string           `json:"error,omitempty"`
}

type WaveAIUsageType struct {
	PromptTokens     int `json:"prompt_tokens,omitempty"`
	CompletionTokens int `json:"completion_tokens,omitempty"`
	TotalTokens      int `json:"total_tokens,omitempty"`
}

type CpuDataRequest struct {
	Id    string `json:"id"`
	Count int    `json:"count"`
}

type CpuDataType struct {
	Time  int64   `json:"time"`
	Value float64 `json:"value"`
}

type CommandRemoteStreamFileData struct {
	Path      string `json:"path"`
	ByteRange string `json:"byterange,omitempty"`
}

type CommandRemoteStreamFileRtnData struct {
	FileInfo []*FileInfo `json:"fileinfo,omitempty"`
	Data64   string      `json:"data64,omitempty"`
}

type CommandRemoteListEntriesData struct {
	Path string        `json:"path"`
	Opts *FileListOpts `json:"opts,omitempty"`
}

type CommandRemoteListEntriesRtnData struct {
	FileInfo []*FileInfo `json:"fileinfo,omitempty"`
}

type CommandRemoteWriteFileData struct {
	Path       string      `json:"path"`
	Data64     string      `json:"data64"`
	CreateMode os.FileMode `json:"createmode,omitempty"`
}

<<<<<<< HEAD
=======
type ConnKeywords struct {
	ConnWshEnabled          *bool  `json:"conn:wshenabled,omitempty"`
	ConnAskBeforeWshInstall *bool  `json:"conn:askbeforewshinstall,omitempty"`
	ConnOverrideConfig      bool   `json:"conn:overrideconfig,omitempty"`
	ConnWshPath             string `json:"conn:wshpath,omitempty"`
	ConnShellPath           string `json:"conn:shellpath,omitempty"`

	DisplayHidden *bool   `json:"display:hidden,omitempty"`
	DisplayOrder  float32 `json:"display:order,omitempty"`

	TermClear      bool    `json:"term:*,omitempty"`
	TermFontSize   float64 `json:"term:fontsize,omitempty"`
	TermFontFamily string  `json:"term:fontfamily,omitempty"`
	TermTheme      string  `json:"term:theme,omitempty"`

	SshUser                         *string  `json:"ssh:user,omitempty"`
	SshHostName                     *string  `json:"ssh:hostname,omitempty"`
	SshPort                         *string  `json:"ssh:port,omitempty"`
	SshIdentityFile                 []string `json:"ssh:identityfile,omitempty"`
	SshBatchMode                    *bool    `json:"ssh:batchmode,omitempty"`
	SshPubkeyAuthentication         *bool    `json:"ssh:pubkeyauthentication,omitempty"`
	SshPasswordAuthentication       *bool    `json:"ssh:passwordauthentication,omitempty"`
	SshKbdInteractiveAuthentication *bool    `json:"ssh:kbdinteractiveauthentication,omitempty"`
	SshPreferredAuthentications     []string `json:"ssh:preferredauthentications,omitempty"`
	SshAddKeysToAgent               *bool    `json:"ssh:addkeystoagent,omitempty"`
	SshIdentityAgent                *string  `json:"ssh:identityagent,omitempty"`
	SshProxyJump                    []string `json:"ssh:proxyjump,omitempty"`
	SshUserKnownHostsFile           []string `json:"ssh:userknownhostsfile,omitempty"`
	SshGlobalKnownHostsFile         []string `json:"ssh:globalknownhostsfile,omitempty"`
}

>>>>>>> c1eacb6d
type ConnRequest struct {
	Host       string               `json:"host"`
	Keywords   wconfig.ConnKeywords `json:"keywords,omitempty"`
	LogBlockId string               `json:"logblockid,omitempty"`
}

type RemoteInfo struct {
	ClientArch    string `json:"clientarch"`
	ClientOs      string `json:"clientos"`
	ClientVersion string `json:"clientversion"`
	Shell         string `json:"shell"`
}

const (
	TimeSeries_Cpu = "cpu"
)

type TimeSeriesData struct {
	Ts     int64              `json:"ts"`
	Values map[string]float64 `json:"values"`
}

type MetaSettingsType struct {
	waveobj.MetaMapType
}

func (m *MetaSettingsType) UnmarshalJSON(data []byte) error {
	var metaMap waveobj.MetaMapType
	decoder := json.NewDecoder(bytes.NewReader(data))
	decoder.UseNumber()
	if err := decoder.Decode(&metaMap); err != nil {
		return err
	}
	*m = MetaSettingsType{MetaMapType: metaMap}
	return nil
}

func (m MetaSettingsType) MarshalJSON() ([]byte, error) {
	return json.Marshal(m.MetaMapType)
}

type ConnConfigRequest struct {
	Host        string              `json:"host"`
	MetaMapType waveobj.MetaMapType `json:"metamaptype"`
}

type ConnStatus struct {
	Status        string `json:"status"`
	WshEnabled    bool   `json:"wshenabled"`
	Connection    string `json:"connection"`
	Connected     bool   `json:"connected"`
	HasConnected  bool   `json:"hasconnected"` // true if it has *ever* connected successfully
	ActiveConnNum int    `json:"activeconnnum"`
	Error         string `json:"error,omitempty"`
	WshError      string `json:"wsherror,omitempty"`
	NoWshReason   string `json:"nowshreason,omitempty"`
	WshVersion    string `json:"wshversion,omitempty"`
}

type WebSelectorOpts struct {
	All   bool `json:"all,omitempty"`
	Inner bool `json:"inner,omitempty"`
}

type CommandWebSelectorData struct {
	WorkspaceId string           `json:"workspaceid"`
	BlockId     string           `json:"blockid" wshcontext:"BlockId"`
	TabId       string           `json:"tabid" wshcontext:"TabId"`
	Selector    string           `json:"selector"`
	Opts        *WebSelectorOpts `json:"opts,omitempty"`
}

type BlockInfoData struct {
	BlockId     string         `json:"blockid"`
	TabId       string         `json:"tabid"`
	WorkspaceId string         `json:"workspaceid"`
	Block       *waveobj.Block `json:"block"`
	Files       []*FileInfo    `json:"files"`
}

type WaveNotificationOptions struct {
	Title  string `json:"title,omitempty"`
	Body   string `json:"body,omitempty"`
	Silent bool   `json:"silent,omitempty"`
}

type VDomUrlRequestData struct {
	Method  string            `json:"method"`
	URL     string            `json:"url"`
	Headers map[string]string `json:"headers"`
	Body    []byte            `json:"body,omitempty"`
}

type VDomUrlRequestResponse struct {
	StatusCode int               `json:"statuscode,omitempty"`
	Headers    map[string]string `json:"headers,omitempty"`
	Body       []byte            `json:"body,omitempty"`
}

type WaveInfoData struct {
	Version   string `json:"version"`
	ClientId  string `json:"clientid"`
	BuildTime string `json:"buildtime"`
	ConfigDir string `json:"configdir"`
	DataDir   string `json:"datadir"`
}

type WorkspaceInfoData struct {
	WindowId      string             `json:"windowid"`
	WorkspaceData *waveobj.Workspace `json:"workspacedata"`
}

type AiMessageData struct {
	Message string `json:"message,omitempty"`
}

type CommandVarData struct {
	Key      string `json:"key"`
	Val      string `json:"val,omitempty"`
	Remove   bool   `json:"remove,omitempty"`
	ZoneId   string `json:"zoneid"`
	FileName string `json:"filename"`
}

type CommandVarResponseData struct {
	Key    string `json:"key"`
	Val    string `json:"val"`
	Exists bool   `json:"exists"`
}

type PathCommandData struct {
	PathType     string `json:"pathtype"`
	Open         bool   `json:"open"`
	OpenExternal bool   `json:"openexternal"`
	TabId        string `json:"tabid" wshcontext:"TabId"`
}

type ActivityDisplayType struct {
	Width    int     `json:"width"`
	Height   int     `json:"height"`
	DPR      float64 `json:"dpr"`
	Internal bool    `json:"internal,omitempty"`
}

type ActivityUpdate struct {
	FgMinutes     int                   `json:"fgminutes,omitempty"`
	ActiveMinutes int                   `json:"activeminutes,omitempty"`
	OpenMinutes   int                   `json:"openminutes,omitempty"`
	NumTabs       int                   `json:"numtabs,omitempty"`
	NewTab        int                   `json:"newtab,omitempty"`
	NumBlocks     int                   `json:"numblocks,omitempty"`
	NumWindows    int                   `json:"numwindows,omitempty"`
	NumWS         int                   `json:"numws,omitempty"`
	NumWSNamed    int                   `json:"numwsnamed,omitempty"`
	NumSSHConn    int                   `json:"numsshconn,omitempty"`
	NumWSLConn    int                   `json:"numwslconn,omitempty"`
	NumMagnify    int                   `json:"nummagnify,omitempty"`
	NumPanics     int                   `json:"numpanics,omitempty"`
	NumAIReqs     int                   `json:"numaireqs,omitempty"`
	Startup       int                   `json:"startup,omitempty"`
	Shutdown      int                   `json:"shutdown,omitempty"`
	SetTabTheme   int                   `json:"settabtheme,omitempty"`
	BuildTime     string                `json:"buildtime,omitempty"`
	Displays      []ActivityDisplayType `json:"displays,omitempty"`
	Renderers     map[string]int        `json:"renderers,omitempty"`
	Blocks        map[string]int        `json:"blocks,omitempty"`
	WshCmds       map[string]int        `json:"wshcmds,omitempty"`
	Conn          map[string]int        `json:"conn,omitempty"`
}

type ConnExtData struct {
	ConnName   string `json:"connname"`
	LogBlockId string `json:"logblockid,omitempty"`
}<|MERGE_RESOLUTION|>--- conflicted
+++ resolved
@@ -489,14 +489,11 @@
 	CreateMode os.FileMode `json:"createmode,omitempty"`
 }
 
-<<<<<<< HEAD
-=======
 type ConnKeywords struct {
 	ConnWshEnabled          *bool  `json:"conn:wshenabled,omitempty"`
 	ConnAskBeforeWshInstall *bool  `json:"conn:askbeforewshinstall,omitempty"`
 	ConnOverrideConfig      bool   `json:"conn:overrideconfig,omitempty"`
 	ConnWshPath             string `json:"conn:wshpath,omitempty"`
-	ConnShellPath           string `json:"conn:shellpath,omitempty"`
 
 	DisplayHidden *bool   `json:"display:hidden,omitempty"`
 	DisplayOrder  float32 `json:"display:order,omitempty"`
@@ -522,7 +519,6 @@
 	SshGlobalKnownHostsFile         []string `json:"ssh:globalknownhostsfile,omitempty"`
 }
 
->>>>>>> c1eacb6d
 type ConnRequest struct {
 	Host       string               `json:"host"`
 	Keywords   wconfig.ConnKeywords `json:"keywords,omitempty"`
