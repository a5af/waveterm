// Copyright 2025, Command Line Inc.
// SPDX-License-Identifier: Apache-2.0

package wshserver

// this file contains the implementation of the wsh server methods

import (
	"context"
	"encoding/base64"
	"encoding/json"
	"fmt"
	"io/fs"
	"log"
	"path/filepath"
	"regexp"
	"strings"
	"time"

	"github.com/skratchdot/open-golang/open"
	"github.com/wavetermdev/waveterm/pkg/blockcontroller"
	"github.com/wavetermdev/waveterm/pkg/blocklogger"
	"github.com/wavetermdev/waveterm/pkg/filestore"
	"github.com/wavetermdev/waveterm/pkg/genconn"
	"github.com/wavetermdev/waveterm/pkg/panichandler"
	"github.com/wavetermdev/waveterm/pkg/remote"
	"github.com/wavetermdev/waveterm/pkg/remote/conncontroller"
	"github.com/wavetermdev/waveterm/pkg/remote/fileshare"
	"github.com/wavetermdev/waveterm/pkg/telemetry"
	"github.com/wavetermdev/waveterm/pkg/util/envutil"
	"github.com/wavetermdev/waveterm/pkg/util/utilfn"
	"github.com/wavetermdev/waveterm/pkg/util/wavefileutil"
	"github.com/wavetermdev/waveterm/pkg/waveai"
	"github.com/wavetermdev/waveterm/pkg/wavebase"
	"github.com/wavetermdev/waveterm/pkg/waveobj"
	"github.com/wavetermdev/waveterm/pkg/wconfig"
	"github.com/wavetermdev/waveterm/pkg/wcore"
	"github.com/wavetermdev/waveterm/pkg/wps"
	"github.com/wavetermdev/waveterm/pkg/wshrpc"
	"github.com/wavetermdev/waveterm/pkg/wshutil"
	"github.com/wavetermdev/waveterm/pkg/wsl"
	"github.com/wavetermdev/waveterm/pkg/wslconn"
	"github.com/wavetermdev/waveterm/pkg/wstore"
)

var InvalidWslDistroNames = []string{"docker-desktop", "docker-desktop-data"}

type WshServer struct{}

func (*WshServer) WshServerImpl() {}

var WshServerImpl = WshServer{}

func (ws *WshServer) TestCommand(ctx context.Context, data string) error {
	defer func() {
		panichandler.PanicHandler("TestCommand", recover())
	}()
	rpcSource := wshutil.GetRpcSourceFromContext(ctx)
	log.Printf("TEST src:%s | %s\n", rpcSource, data)
	return nil
}

// for testing
func (ws *WshServer) MessageCommand(ctx context.Context, data wshrpc.CommandMessageData) error {
	log.Printf("MESSAGE: %s | %q\n", data.ORef, data.Message)
	return nil
}

// for testing
func (ws *WshServer) StreamTestCommand(ctx context.Context) chan wshrpc.RespOrErrorUnion[int] {
	rtn := make(chan wshrpc.RespOrErrorUnion[int])
	go func() {
		defer func() {
			panichandler.PanicHandler("StreamTestCommand", recover())
		}()
		for i := 1; i <= 5; i++ {
			rtn <- wshrpc.RespOrErrorUnion[int]{Response: i}
			time.Sleep(1 * time.Second)
		}
		close(rtn)
	}()
	return rtn
}

func (ws *WshServer) StreamWaveAiCommand(ctx context.Context, request wshrpc.WaveAIStreamRequest) chan wshrpc.RespOrErrorUnion[wshrpc.WaveAIPacketType] {
	return waveai.RunAICommand(ctx, request)
}

func MakePlotData(ctx context.Context, blockId string) error {
	block, err := wstore.DBMustGet[*waveobj.Block](ctx, blockId)
	if err != nil {
		return err
	}
	viewName := block.Meta.GetString(waveobj.MetaKey_View, "")
	if viewName != "cpuplot" && viewName != "sysinfo" {
		return fmt.Errorf("invalid view type: %s", viewName)
	}
<<<<<<< HEAD
	return filestore.WFS.MakeFile(ctx, blockId, "cpuplotdata", nil, wshrpc.FileOptsType{})
=======
	return filestore.WFS.MakeFile(ctx, blockId, "cpuplotdata", nil, wshrpc.FileOpts{})
>>>>>>> 286783fb
}

func SavePlotData(ctx context.Context, blockId string, history string) error {
	block, err := wstore.DBMustGet[*waveobj.Block](ctx, blockId)
	if err != nil {
		return err
	}
	viewName := block.Meta.GetString(waveobj.MetaKey_View, "")
	if viewName != "cpuplot" && viewName != "sysinfo" {
		return fmt.Errorf("invalid view type: %s", viewName)
	}
	// todo: interpret the data being passed
	// for now, this is just to throw an error if the block was closed
	historyBytes, err := json.Marshal(history)
	if err != nil {
		return fmt.Errorf("unable to serialize plot data: %v", err)
	}
	// ignore MakeFile error (already exists is ok)
	return filestore.WFS.WriteFile(ctx, blockId, "cpuplotdata", historyBytes)
}

func (ws *WshServer) GetMetaCommand(ctx context.Context, data wshrpc.CommandGetMetaData) (waveobj.MetaMapType, error) {
	obj, err := wstore.DBGetORef(ctx, data.ORef)
	if err != nil {
		return nil, fmt.Errorf("error getting object: %w", err)
	}
	if obj == nil {
		return nil, fmt.Errorf("object not found: %s", data.ORef)
	}
	return waveobj.GetMeta(obj), nil
}

func (ws *WshServer) SetMetaCommand(ctx context.Context, data wshrpc.CommandSetMetaData) error {
	log.Printf("SetMetaCommand: %s | %v\n", data.ORef, data.Meta)
	oref := data.ORef
	err := wstore.UpdateObjectMeta(ctx, oref, data.Meta, false)
	if err != nil {
		return fmt.Errorf("error updating object meta: %w", err)
	}
	sendWaveObjUpdate(oref)
	return nil
}

func sendWaveObjUpdate(oref waveobj.ORef) {
	ctx, cancelFn := context.WithTimeout(context.Background(), 2*time.Second)
	defer cancelFn()
	// send a waveobj:update event
	waveObj, err := wstore.DBGetORef(ctx, oref)
	if err != nil {
		log.Printf("error getting object for update event: %v", err)
		return
	}
	wps.Broker.Publish(wps.WaveEvent{
		Event:  wps.Event_WaveObjUpdate,
		Scopes: []string{oref.String()},
		Data: waveobj.WaveObjUpdate{
			UpdateType: waveobj.UpdateType_Update,
			OType:      waveObj.GetOType(),
			OID:        waveobj.GetOID(waveObj),
			Obj:        waveObj,
		},
	})
}

func (ws *WshServer) ResolveIdsCommand(ctx context.Context, data wshrpc.CommandResolveIdsData) (wshrpc.CommandResolveIdsRtnData, error) {
	rtn := wshrpc.CommandResolveIdsRtnData{}
	rtn.ResolvedIds = make(map[string]waveobj.ORef)
	var firstErr error
	for _, simpleId := range data.Ids {
		oref, err := resolveSimpleId(ctx, data, simpleId)
		if err != nil {
			if firstErr == nil {
				firstErr = err
			}
			continue
		}
		if oref == nil {
			continue
		}
		rtn.ResolvedIds[simpleId] = *oref
	}
	if firstErr != nil && len(data.Ids) == 1 {
		return rtn, firstErr
	}
	return rtn, nil
}

func (ws *WshServer) CreateBlockCommand(ctx context.Context, data wshrpc.CommandCreateBlockData) (*waveobj.ORef, error) {
	ctx = waveobj.ContextWithUpdates(ctx)
	tabId := data.TabId
	blockData, err := wcore.CreateBlock(ctx, tabId, data.BlockDef, data.RtOpts)
	if err != nil {
		return nil, fmt.Errorf("error creating block: %w", err)
	}
	err = wcore.QueueLayoutActionForTab(ctx, tabId, waveobj.LayoutActionData{
		ActionType: wcore.LayoutActionDataType_Insert,
		BlockId:    blockData.OID,
		Magnified:  data.Magnified,
		Ephemeral:  data.Ephemeral,
		Focused:    true,
	})
	if err != nil {
		return nil, fmt.Errorf("error queuing layout action: %w", err)
	}
	updates := waveobj.ContextGetUpdatesRtn(ctx)
	wps.Broker.SendUpdateEvents(updates)
	return &waveobj.ORef{OType: waveobj.OType_Block, OID: blockData.OID}, nil
}

func (ws *WshServer) CreateSubBlockCommand(ctx context.Context, data wshrpc.CommandCreateSubBlockData) (*waveobj.ORef, error) {
	parentBlockId := data.ParentBlockId
	blockData, err := wcore.CreateSubBlock(ctx, parentBlockId, data.BlockDef)
	if err != nil {
		return nil, fmt.Errorf("error creating block: %w", err)
	}
	blockRef := &waveobj.ORef{OType: waveobj.OType_Block, OID: blockData.OID}
	return blockRef, nil
}

func (ws *WshServer) SetViewCommand(ctx context.Context, data wshrpc.CommandBlockSetViewData) error {
	log.Printf("SETVIEW: %s | %q\n", data.BlockId, data.View)
	ctx = waveobj.ContextWithUpdates(ctx)
	block, err := wstore.DBGet[*waveobj.Block](ctx, data.BlockId)
	if err != nil {
		return fmt.Errorf("error getting block: %w", err)
	}
	block.Meta[waveobj.MetaKey_View] = data.View
	err = wstore.DBUpdate(ctx, block)
	if err != nil {
		return fmt.Errorf("error updating block: %w", err)
	}
	updates := waveobj.ContextGetUpdatesRtn(ctx)
	wps.Broker.SendUpdateEvents(updates)
	return nil
}

func (ws *WshServer) ControllerStopCommand(ctx context.Context, blockId string) error {
	bc := blockcontroller.GetBlockController(blockId)
	if bc == nil {
		return nil
	}
	bc.StopShellProc(true)
	return nil
}

func (ws *WshServer) ControllerResyncCommand(ctx context.Context, data wshrpc.CommandControllerResyncData) error {
	ctx = genconn.ContextWithConnData(ctx, data.BlockId)
	ctx = termCtxWithLogBlockId(ctx, data.BlockId)
	return blockcontroller.ResyncController(ctx, data.TabId, data.BlockId, data.RtOpts, data.ForceRestart)
}

func (ws *WshServer) ControllerInputCommand(ctx context.Context, data wshrpc.CommandBlockInputData) error {
	bc := blockcontroller.GetBlockController(data.BlockId)
	if bc == nil {
		return fmt.Errorf("block controller not found for block %q", data.BlockId)
	}
	inputUnion := &blockcontroller.BlockInputUnion{
		SigName:  data.SigName,
		TermSize: data.TermSize,
	}
	if len(data.InputData64) > 0 {
		inputBuf := make([]byte, base64.StdEncoding.DecodedLen(len(data.InputData64)))
		nw, err := base64.StdEncoding.Decode(inputBuf, []byte(data.InputData64))
		if err != nil {
			return fmt.Errorf("error decoding input data: %w", err)
		}
		inputUnion.InputData = inputBuf[:nw]
	}
	return bc.SendInput(inputUnion)
}

func (ws *WshServer) ControllerAppendOutputCommand(ctx context.Context, data wshrpc.CommandControllerAppendOutputData) error {
	outputBuf := make([]byte, base64.StdEncoding.DecodedLen(len(data.Data64)))
	nw, err := base64.StdEncoding.Decode(outputBuf, []byte(data.Data64))
	if err != nil {
		return fmt.Errorf("error decoding output data: %w", err)
	}
	err = blockcontroller.HandleAppendBlockFile(data.BlockId, blockcontroller.BlockFile_Term, outputBuf[:nw])
	if err != nil {
		return fmt.Errorf("error appending to block file: %w", err)
	}
	return nil
}

func (ws *WshServer) FileCreateCommand(ctx context.Context, data wshrpc.FileData) error {
	data.Data64 = ""
	err := fileshare.PutFile(ctx, data)
	if err != nil {
		return fmt.Errorf("error creating file: %w", err)
	}
	return nil
}

<<<<<<< HEAD
func (ws *WshServer) FileDeleteCommand(ctx context.Context, data wshrpc.FileData) error {
	return fileshare.Delete(ctx, data.Info.Path)
}

func (ws *WshServer) FileInfoCommand(ctx context.Context, data wshrpc.FileData) (*wshrpc.FileInfo, error) {
	return fileshare.Stat(ctx, data.Info.Path)
}

func (ws *WshServer) FileListCommand(ctx context.Context, data wshrpc.FileListData) ([]*wshrpc.FileInfo, error) {
	return fileshare.ListEntries(ctx, data.Path, data.Opts)
}

func (ws *WshServer) FileListStreamCommand(ctx context.Context, data wshrpc.FileListData) <-chan wshrpc.RespOrErrorUnion[wshrpc.CommandRemoteListEntriesRtnData] {
	return fileshare.ListEntriesStream(ctx, data.Path, data.Opts)
}

func (ws *WshServer) FileWriteCommand(ctx context.Context, data wshrpc.FileData) error {
	return fileshare.PutFile(ctx, data)
}

func (ws *WshServer) FileReadCommand(ctx context.Context, data wshrpc.FileData) (*wshrpc.FileData, error) {
	return fileshare.Read(ctx, data)
}

=======
func (ws *WshServer) FileMkdirCommand(ctx context.Context, data wshrpc.FileData) error {
	return fileshare.Mkdir(ctx, data.Info.Path)
}

func (ws *WshServer) FileDeleteCommand(ctx context.Context, data wshrpc.FileData) error {
	return fileshare.Delete(ctx, data.Info.Path)
}

func (ws *WshServer) FileInfoCommand(ctx context.Context, data wshrpc.FileData) (*wshrpc.FileInfo, error) {
	return fileshare.Stat(ctx, data.Info.Path)
}

func (ws *WshServer) FileListCommand(ctx context.Context, data wshrpc.FileListData) ([]*wshrpc.FileInfo, error) {
	return fileshare.ListEntries(ctx, data.Path, data.Opts)
}

func (ws *WshServer) FileListStreamCommand(ctx context.Context, data wshrpc.FileListData) <-chan wshrpc.RespOrErrorUnion[wshrpc.CommandRemoteListEntriesRtnData] {
	return fileshare.ListEntriesStream(ctx, data.Path, data.Opts)
}

func (ws *WshServer) FileWriteCommand(ctx context.Context, data wshrpc.FileData) error {
	return fileshare.PutFile(ctx, data)
}

func (ws *WshServer) FileReadCommand(ctx context.Context, data wshrpc.FileData) (*wshrpc.FileData, error) {
	return fileshare.Read(ctx, data)
}

>>>>>>> 286783fb
func (ws *WshServer) FileCopyCommand(ctx context.Context, data wshrpc.CommandFileCopyData) error {
	return fileshare.Copy(ctx, data)
}

<<<<<<< HEAD
=======
func (ws *WshServer) FileMoveCommand(ctx context.Context, data wshrpc.CommandFileCopyData) error {
	return fileshare.Move(ctx, data)
}

>>>>>>> 286783fb
func (ws *WshServer) FileStreamTarCommand(ctx context.Context, data wshrpc.CommandRemoteStreamTarData) <-chan wshrpc.RespOrErrorUnion[[]byte] {
	return fileshare.ReadTarStream(ctx, data)
}

func (ws *WshServer) FileAppendCommand(ctx context.Context, data wshrpc.FileData) error {
	return fileshare.Append(ctx, data)
}

func (ws *WshServer) FileAppendIJsonCommand(ctx context.Context, data wshrpc.CommandAppendIJsonData) error {
	tryCreate := true
	if data.FileName == blockcontroller.BlockFile_VDom && tryCreate {
<<<<<<< HEAD
		err := filestore.WFS.MakeFile(ctx, data.ZoneId, data.FileName, nil, wshrpc.FileOptsType{MaxSize: blockcontroller.DefaultHtmlMaxFileSize, IJson: true})
=======
		err := filestore.WFS.MakeFile(ctx, data.ZoneId, data.FileName, nil, wshrpc.FileOpts{MaxSize: blockcontroller.DefaultHtmlMaxFileSize, IJson: true})
>>>>>>> 286783fb
		if err != nil && err != fs.ErrExist {
			return fmt.Errorf("error creating blockfile[vdom]: %w", err)
		}
	}
	err := filestore.WFS.AppendIJson(ctx, data.ZoneId, data.FileName, data.Data)
	if err != nil {
		return fmt.Errorf("error appending to blockfile(ijson): %w", err)
	}
	wps.Broker.Publish(wps.WaveEvent{
		Event:  wps.Event_BlockFile,
		Scopes: []string{waveobj.MakeORef(waveobj.OType_Block, data.ZoneId).String()},
		Data: &wps.WSFileEventData{
			ZoneId:   data.ZoneId,
			FileName: data.FileName,
			FileOp:   wps.FileOp_Append,
			Data64:   base64.StdEncoding.EncodeToString([]byte("{}")),
		},
	})
	return nil
}

func (ws *WshServer) DeleteSubBlockCommand(ctx context.Context, data wshrpc.CommandDeleteBlockData) error {
	err := wcore.DeleteBlock(ctx, data.BlockId, false)
	if err != nil {
		return fmt.Errorf("error deleting block: %w", err)
	}
	return nil
}

func (ws *WshServer) DeleteBlockCommand(ctx context.Context, data wshrpc.CommandDeleteBlockData) error {
	ctx = waveobj.ContextWithUpdates(ctx)
	tabId, err := wstore.DBFindTabForBlockId(ctx, data.BlockId)
	if err != nil {
		return fmt.Errorf("error finding tab for block: %w", err)
	}
	if tabId == "" {
		return fmt.Errorf("no tab found for block")
	}
	err = wcore.DeleteBlock(ctx, data.BlockId, true)
	if err != nil {
		return fmt.Errorf("error deleting block: %w", err)
	}
	wcore.QueueLayoutActionForTab(ctx, tabId, waveobj.LayoutActionData{
		ActionType: wcore.LayoutActionDataType_Remove,
		BlockId:    data.BlockId,
	})
	updates := waveobj.ContextGetUpdatesRtn(ctx)
	wps.Broker.SendUpdateEvents(updates)
	return nil
}

func (ws *WshServer) WaitForRouteCommand(ctx context.Context, data wshrpc.CommandWaitForRouteData) (bool, error) {
	waitCtx, cancelFn := context.WithTimeout(ctx, time.Duration(data.WaitMs)*time.Millisecond)
	defer cancelFn()
	err := wshutil.DefaultRouter.WaitForRegister(waitCtx, data.RouteId)
	return err == nil, nil
}

func (ws *WshServer) EventRecvCommand(ctx context.Context, data wps.WaveEvent) error {
	return nil
}

func (ws *WshServer) EventPublishCommand(ctx context.Context, data wps.WaveEvent) error {
	rpcSource := wshutil.GetRpcSourceFromContext(ctx)
	if rpcSource == "" {
		return fmt.Errorf("no rpc source set")
	}
	if data.Sender == "" {
		data.Sender = rpcSource
	}
	wps.Broker.Publish(data)
	return nil
}

func (ws *WshServer) EventSubCommand(ctx context.Context, data wps.SubscriptionRequest) error {
	rpcSource := wshutil.GetRpcSourceFromContext(ctx)
	if rpcSource == "" {
		return fmt.Errorf("no rpc source set")
	}
	wps.Broker.Subscribe(rpcSource, data)
	return nil
}

func (ws *WshServer) EventUnsubCommand(ctx context.Context, data string) error {
	rpcSource := wshutil.GetRpcSourceFromContext(ctx)
	if rpcSource == "" {
		return fmt.Errorf("no rpc source set")
	}
	wps.Broker.Unsubscribe(rpcSource, data)
	return nil
}

func (ws *WshServer) EventUnsubAllCommand(ctx context.Context) error {
	rpcSource := wshutil.GetRpcSourceFromContext(ctx)
	if rpcSource == "" {
		return fmt.Errorf("no rpc source set")
	}
	wps.Broker.UnsubscribeAll(rpcSource)
	return nil
}

func (ws *WshServer) EventReadHistoryCommand(ctx context.Context, data wshrpc.CommandEventReadHistoryData) ([]*wps.WaveEvent, error) {
	events := wps.Broker.ReadEventHistory(data.Event, data.Scope, data.MaxItems)
	return events, nil
}

func (ws *WshServer) SetConfigCommand(ctx context.Context, data wshrpc.MetaSettingsType) error {
	log.Printf("SETCONFIG: %v\n", data)
	return wconfig.SetBaseConfigValue(data.MetaMapType)
}

func (ws *WshServer) SetConnectionsConfigCommand(ctx context.Context, data wshrpc.ConnConfigRequest) error {
	log.Printf("SET CONNECTIONS CONFIG: %v\n", data)
	return wconfig.SetConnectionsConfigValue(data.Host, data.MetaMapType)
}

func (ws *WshServer) GetFullConfigCommand(ctx context.Context) (wconfig.FullConfigType, error) {
	watcher := wconfig.GetWatcher()
	return watcher.GetFullConfig(), nil
}

func (ws *WshServer) ConnStatusCommand(ctx context.Context) ([]wshrpc.ConnStatus, error) {
	rtn := conncontroller.GetAllConnStatus()
	return rtn, nil
}

func (ws *WshServer) WslStatusCommand(ctx context.Context) ([]wshrpc.ConnStatus, error) {
	rtn := wslconn.GetAllConnStatus()
	return rtn, nil
}

func termCtxWithLogBlockId(ctx context.Context, logBlockId string) context.Context {
	if logBlockId == "" {
		return ctx
	}
	block, err := wstore.DBMustGet[*waveobj.Block](ctx, logBlockId)
	if err != nil {
		return ctx
	}
	connDebug := block.Meta.GetString(waveobj.MetaKey_TermConnDebug, "")
	if connDebug == "" {
		return ctx
	}
	return blocklogger.ContextWithLogBlockId(ctx, logBlockId, connDebug == "debug")
}

func (ws *WshServer) ConnEnsureCommand(ctx context.Context, data wshrpc.ConnExtData) error {
	ctx = genconn.ContextWithConnData(ctx, data.LogBlockId)
	ctx = termCtxWithLogBlockId(ctx, data.LogBlockId)
	if strings.HasPrefix(data.ConnName, "wsl://") {
		distroName := strings.TrimPrefix(data.ConnName, "wsl://")
		return wslconn.EnsureConnection(ctx, distroName)
	}
	return conncontroller.EnsureConnection(ctx, data.ConnName)
}

func (ws *WshServer) ConnDisconnectCommand(ctx context.Context, connName string) error {
	if strings.HasPrefix(connName, "wsl://") {
		distroName := strings.TrimPrefix(connName, "wsl://")
		conn := wslconn.GetWslConn(ctx, distroName, false)
		if conn == nil {
			return fmt.Errorf("distro not found: %s", connName)
		}
		return conn.Close()
	}
	connOpts, err := remote.ParseOpts(connName)
	if err != nil {
		return fmt.Errorf("error parsing connection name: %w", err)
	}
	conn := conncontroller.GetConn(ctx, connOpts, &wconfig.ConnKeywords{})
	if conn == nil {
		return fmt.Errorf("connection not found: %s", connName)
	}
	return conn.Close()
}

func (ws *WshServer) ConnConnectCommand(ctx context.Context, connRequest wshrpc.ConnRequest) error {
	ctx = genconn.ContextWithConnData(ctx, connRequest.LogBlockId)
	ctx = termCtxWithLogBlockId(ctx, connRequest.LogBlockId)
	connName := connRequest.Host
	if strings.HasPrefix(connName, "wsl://") {
		distroName := strings.TrimPrefix(connName, "wsl://")
		conn := wslconn.GetWslConn(ctx, distroName, false)
		if conn == nil {
			return fmt.Errorf("connection not found: %s", connName)
		}
		return conn.Connect(ctx)
	}
	connOpts, err := remote.ParseOpts(connName)
	if err != nil {
		return fmt.Errorf("error parsing connection name: %w", err)
	}
	conn := conncontroller.GetConn(ctx, connOpts, &connRequest.Keywords)
	if conn == nil {
		return fmt.Errorf("connection not found: %s", connName)
	}
	return conn.Connect(ctx, &connRequest.Keywords)
}

func (ws *WshServer) ConnReinstallWshCommand(ctx context.Context, data wshrpc.ConnExtData) error {
	ctx = genconn.ContextWithConnData(ctx, data.LogBlockId)
	ctx = termCtxWithLogBlockId(ctx, data.LogBlockId)
	connName := data.ConnName
	if strings.HasPrefix(connName, "wsl://") {
		distroName := strings.TrimPrefix(connName, "wsl://")
		conn := wslconn.GetWslConn(ctx, distroName, false)
		if conn == nil {
			return fmt.Errorf("connection not found: %s", connName)
		}
		return conn.InstallWsh(ctx, "")
	}
	connOpts, err := remote.ParseOpts(connName)
	if err != nil {
		return fmt.Errorf("error parsing connection name: %w", err)
	}
	conn := conncontroller.GetConn(ctx, connOpts, &wconfig.ConnKeywords{})
	if conn == nil {
		return fmt.Errorf("connection not found: %s", connName)
	}
	return conn.InstallWsh(ctx, "")
}

func (ws *WshServer) ConnUpdateWshCommand(ctx context.Context, remoteInfo wshrpc.RemoteInfo) (bool, error) {
	handler := wshutil.GetRpcResponseHandlerFromContext(ctx)
	if handler == nil {
		return false, fmt.Errorf("could not determine handler from context")
	}
	connName := handler.GetRpcContext().Conn
	if connName == "" {
		return false, fmt.Errorf("invalid remote info: missing connection name")
	}

	log.Printf("checking wsh version for connection %s (current: %s)", connName, remoteInfo.ClientVersion)
	upToDate, _, _, err := conncontroller.IsWshVersionUpToDate(ctx, remoteInfo.ClientVersion)
	if err != nil {
		return false, fmt.Errorf("unable to compare wsh version: %w", err)
	}
	if upToDate {
		// no need to update
		log.Printf("wsh is already up to date for connection %s", connName)
		return false, nil
	}

	// todo: need to add user input code here for validation

	if strings.HasPrefix(connName, "wsl://") {
		return false, fmt.Errorf("connupdatewshcommand is not supported for wsl connections")
	}
	connOpts, err := remote.ParseOpts(connName)
	if err != nil {
		return false, fmt.Errorf("error parsing connection name: %w", err)
	}
	conn := conncontroller.GetConn(ctx, connOpts, &wconfig.ConnKeywords{})
	if conn == nil {
		return false, fmt.Errorf("connection not found: %s", connName)
	}
	err = conn.UpdateWsh(ctx, connName, &remoteInfo)
	if err != nil {
		return false, fmt.Errorf("wsh update failed for connection %s: %w", connName, err)
	}

	// todo: need to add code for modifying configs?
	return true, nil
}

func (ws *WshServer) ConnListCommand(ctx context.Context) ([]string, error) {
	return conncontroller.GetConnectionsList()
}

func (ws *WshServer) WslListCommand(ctx context.Context) ([]string, error) {
	distros, err := wsl.RegisteredDistros(ctx)
	if err != nil {
		return nil, err
	}
	var distroNames []string
	for _, distro := range distros {
		distroName := distro.Name()
		if utilfn.ContainsStr(InvalidWslDistroNames, distroName) {
			continue
		}
		distroNames = append(distroNames, distroName)
	}
	return distroNames, nil
}

func (ws *WshServer) WslDefaultDistroCommand(ctx context.Context) (string, error) {
	distro, ok, err := wsl.DefaultDistro(ctx)
	if err != nil {
		return "", fmt.Errorf("unable to determine default distro: %w", err)
	}
	if !ok {
		return "", fmt.Errorf("unable to determine default distro")
	}
	return distro.Name(), nil
}

/**
 * Dismisses the WshFail Command in runtime memory on the backend
 */
func (ws *WshServer) DismissWshFailCommand(ctx context.Context, connName string) error {
	if strings.HasPrefix(connName, "wsl://") {
		distroName := strings.TrimPrefix(connName, "wsl://")
		conn := wslconn.GetWslConn(ctx, distroName, false)
		if conn == nil {
			return fmt.Errorf("connection not found: %s", connName)
		}
		conn.ClearWshError()
		conn.FireConnChangeEvent()
		return nil
	}
	opts, err := remote.ParseOpts(connName)
	if err != nil {
		return err
	}
	conn := conncontroller.GetConn(ctx, opts, nil)
	if conn == nil {
		return fmt.Errorf("connection %s not found", connName)
	}
	conn.ClearWshError()
	conn.FireConnChangeEvent()
	return nil
}

func (ws *WshServer) BlockInfoCommand(ctx context.Context, blockId string) (*wshrpc.BlockInfoData, error) {
	blockData, err := wstore.DBMustGet[*waveobj.Block](ctx, blockId)
	if err != nil {
		return nil, fmt.Errorf("error getting block: %w", err)
	}
	tabId, err := wstore.DBFindTabForBlockId(ctx, blockId)
	if err != nil {
		return nil, fmt.Errorf("error finding tab for block: %w", err)
	}
	workspaceId, err := wstore.DBFindWorkspaceForTabId(ctx, tabId)
	if err != nil {
		return nil, fmt.Errorf("error finding window for tab: %w", err)
	}
	fileList, err := filestore.WFS.ListFiles(ctx, blockId)
	if err != nil {
		return nil, fmt.Errorf("error listing blockfiles: %w", err)
	}
	fileInfoList := wavefileutil.WaveFileListToFileInfoList(fileList)
	return &wshrpc.BlockInfoData{
		BlockId:     blockId,
		TabId:       tabId,
		WorkspaceId: workspaceId,
		Block:       blockData,
		Files:       fileInfoList,
	}, nil
}

func (ws *WshServer) WaveInfoCommand(ctx context.Context) (*wshrpc.WaveInfoData, error) {
	client, err := wstore.DBGetSingleton[*waveobj.Client](ctx)
	if err != nil {
		return nil, fmt.Errorf("error getting client: %w", err)
	}
	return &wshrpc.WaveInfoData{
		Version:   wavebase.WaveVersion,
		ClientId:  client.OID,
		BuildTime: wavebase.BuildTime,
		ConfigDir: wavebase.GetWaveConfigDir(),
		DataDir:   wavebase.GetWaveDataDir(),
	}, nil
}

func (ws *WshServer) WorkspaceListCommand(ctx context.Context) ([]wshrpc.WorkspaceInfoData, error) {
	workspaceList, err := wcore.ListWorkspaces(ctx)
	if err != nil {
		return nil, fmt.Errorf("error listing workspaces: %w", err)
	}
	var rtn []wshrpc.WorkspaceInfoData
	for _, workspaceEntry := range workspaceList {
		workspaceData, err := wcore.GetWorkspace(ctx, workspaceEntry.WorkspaceId)
		if err != nil {
			return nil, fmt.Errorf("error getting workspace: %w", err)
		}
		rtn = append(rtn, wshrpc.WorkspaceInfoData{
			WindowId:      workspaceEntry.WindowId,
			WorkspaceData: workspaceData,
		})
	}
	return rtn, nil
}

var wshActivityRe = regexp.MustCompile(`^[a-z:#]+$`)

func (ws *WshServer) WshActivityCommand(ctx context.Context, data map[string]int) error {
	if len(data) == 0 {
		return nil
	}
	for key, value := range data {
		if len(key) > 20 {
			delete(data, key)
		}
		if !wshActivityRe.MatchString(key) {
			delete(data, key)
		}
		if value != 1 {
			delete(data, key)
		}
	}
	activityUpdate := wshrpc.ActivityUpdate{
		WshCmds: data,
	}
	telemetry.GoUpdateActivityWrap(activityUpdate, "wsh-activity")
	return nil
}

func (ws *WshServer) ActivityCommand(ctx context.Context, activity wshrpc.ActivityUpdate) error {
	telemetry.GoUpdateActivityWrap(activity, "wshrpc-activity")
	return nil
}

func (ws *WshServer) GetVarCommand(ctx context.Context, data wshrpc.CommandVarData) (*wshrpc.CommandVarResponseData, error) {
	_, fileData, err := filestore.WFS.ReadFile(ctx, data.ZoneId, data.FileName)
	if err == fs.ErrNotExist {
		return &wshrpc.CommandVarResponseData{Key: data.Key, Exists: false}, nil
	}
	if err != nil {
		return nil, fmt.Errorf("error reading blockfile: %w", err)
	}
	envMap := envutil.EnvToMap(string(fileData))
	value, ok := envMap[data.Key]
	return &wshrpc.CommandVarResponseData{Key: data.Key, Exists: ok, Val: value}, nil
}

func (ws *WshServer) SetVarCommand(ctx context.Context, data wshrpc.CommandVarData) error {
	_, fileData, err := filestore.WFS.ReadFile(ctx, data.ZoneId, data.FileName)
	if err == fs.ErrNotExist {
		fileData = []byte{}
<<<<<<< HEAD
		err = filestore.WFS.MakeFile(ctx, data.ZoneId, data.FileName, nil, wshrpc.FileOptsType{})
=======
		err = filestore.WFS.MakeFile(ctx, data.ZoneId, data.FileName, nil, wshrpc.FileOpts{})
>>>>>>> 286783fb
		if err != nil {
			return fmt.Errorf("error creating blockfile: %w", err)
		}
	} else if err != nil {
		return fmt.Errorf("error reading blockfile: %w", err)
	}
	envMap := envutil.EnvToMap(string(fileData))
	if data.Remove {
		delete(envMap, data.Key)
	} else {
		envMap[data.Key] = data.Val
	}
	envStr := envutil.MapToEnv(envMap)
	return filestore.WFS.WriteFile(ctx, data.ZoneId, data.FileName, []byte(envStr))
}

func (ws *WshServer) PathCommand(ctx context.Context, data wshrpc.PathCommandData) (string, error) {
	pathType := data.PathType
	openInternal := data.Open
	openExternal := data.OpenExternal
	var path string
	switch pathType {
	case "config":
		path = wavebase.GetWaveConfigDir()
	case "data":
		path = wavebase.GetWaveDataDir()
	case "log":
		path = filepath.Join(wavebase.GetWaveDataDir(), "waveapp.log")
	}

	if openInternal && openExternal {
		return "", fmt.Errorf("open and openExternal cannot both be true")
	}

	if openInternal {
		_, err := ws.CreateBlockCommand(ctx, wshrpc.CommandCreateBlockData{BlockDef: &waveobj.BlockDef{Meta: map[string]any{
			waveobj.MetaKey_View: "preview",
			waveobj.MetaKey_File: path,
		}}, Ephemeral: true, TabId: data.TabId})

		if err != nil {
			return path, fmt.Errorf("error opening path: %w", err)
		}
	} else if openExternal {
		err := open.Run(path)
		if err != nil {
			return path, fmt.Errorf("error opening path: %w", err)
		}
	}
	return path, nil
}<|MERGE_RESOLUTION|>--- conflicted
+++ resolved
@@ -95,11 +95,7 @@
 	if viewName != "cpuplot" && viewName != "sysinfo" {
 		return fmt.Errorf("invalid view type: %s", viewName)
 	}
-<<<<<<< HEAD
-	return filestore.WFS.MakeFile(ctx, blockId, "cpuplotdata", nil, wshrpc.FileOptsType{})
-=======
 	return filestore.WFS.MakeFile(ctx, blockId, "cpuplotdata", nil, wshrpc.FileOpts{})
->>>>>>> 286783fb
 }
 
 func SavePlotData(ctx context.Context, blockId string, history string) error {
@@ -293,7 +289,10 @@
 	return nil
 }
 
-<<<<<<< HEAD
+func (ws *WshServer) FileMkdirCommand(ctx context.Context, data wshrpc.FileData) error {
+	return fileshare.Mkdir(ctx, data.Info.Path)
+}
+
 func (ws *WshServer) FileDeleteCommand(ctx context.Context, data wshrpc.FileData) error {
 	return fileshare.Delete(ctx, data.Info.Path)
 }
@@ -318,47 +317,14 @@
 	return fileshare.Read(ctx, data)
 }
 
-=======
-func (ws *WshServer) FileMkdirCommand(ctx context.Context, data wshrpc.FileData) error {
-	return fileshare.Mkdir(ctx, data.Info.Path)
-}
-
-func (ws *WshServer) FileDeleteCommand(ctx context.Context, data wshrpc.FileData) error {
-	return fileshare.Delete(ctx, data.Info.Path)
-}
-
-func (ws *WshServer) FileInfoCommand(ctx context.Context, data wshrpc.FileData) (*wshrpc.FileInfo, error) {
-	return fileshare.Stat(ctx, data.Info.Path)
-}
-
-func (ws *WshServer) FileListCommand(ctx context.Context, data wshrpc.FileListData) ([]*wshrpc.FileInfo, error) {
-	return fileshare.ListEntries(ctx, data.Path, data.Opts)
-}
-
-func (ws *WshServer) FileListStreamCommand(ctx context.Context, data wshrpc.FileListData) <-chan wshrpc.RespOrErrorUnion[wshrpc.CommandRemoteListEntriesRtnData] {
-	return fileshare.ListEntriesStream(ctx, data.Path, data.Opts)
-}
-
-func (ws *WshServer) FileWriteCommand(ctx context.Context, data wshrpc.FileData) error {
-	return fileshare.PutFile(ctx, data)
-}
-
-func (ws *WshServer) FileReadCommand(ctx context.Context, data wshrpc.FileData) (*wshrpc.FileData, error) {
-	return fileshare.Read(ctx, data)
-}
-
->>>>>>> 286783fb
 func (ws *WshServer) FileCopyCommand(ctx context.Context, data wshrpc.CommandFileCopyData) error {
 	return fileshare.Copy(ctx, data)
 }
 
-<<<<<<< HEAD
-=======
 func (ws *WshServer) FileMoveCommand(ctx context.Context, data wshrpc.CommandFileCopyData) error {
 	return fileshare.Move(ctx, data)
 }
 
->>>>>>> 286783fb
 func (ws *WshServer) FileStreamTarCommand(ctx context.Context, data wshrpc.CommandRemoteStreamTarData) <-chan wshrpc.RespOrErrorUnion[[]byte] {
 	return fileshare.ReadTarStream(ctx, data)
 }
@@ -370,11 +336,7 @@
 func (ws *WshServer) FileAppendIJsonCommand(ctx context.Context, data wshrpc.CommandAppendIJsonData) error {
 	tryCreate := true
 	if data.FileName == blockcontroller.BlockFile_VDom && tryCreate {
-<<<<<<< HEAD
-		err := filestore.WFS.MakeFile(ctx, data.ZoneId, data.FileName, nil, wshrpc.FileOptsType{MaxSize: blockcontroller.DefaultHtmlMaxFileSize, IJson: true})
-=======
 		err := filestore.WFS.MakeFile(ctx, data.ZoneId, data.FileName, nil, wshrpc.FileOpts{MaxSize: blockcontroller.DefaultHtmlMaxFileSize, IJson: true})
->>>>>>> 286783fb
 		if err != nil && err != fs.ErrExist {
 			return fmt.Errorf("error creating blockfile[vdom]: %w", err)
 		}
@@ -804,11 +766,7 @@
 	_, fileData, err := filestore.WFS.ReadFile(ctx, data.ZoneId, data.FileName)
 	if err == fs.ErrNotExist {
 		fileData = []byte{}
-<<<<<<< HEAD
-		err = filestore.WFS.MakeFile(ctx, data.ZoneId, data.FileName, nil, wshrpc.FileOptsType{})
-=======
 		err = filestore.WFS.MakeFile(ctx, data.ZoneId, data.FileName, nil, wshrpc.FileOpts{})
->>>>>>> 286783fb
 		if err != nil {
 			return fmt.Errorf("error creating blockfile: %w", err)
 		}
