--- conflicted
+++ resolved
@@ -32,12 +32,8 @@
 	golang.org/x/mod v0.22.0
 	golang.org/x/sys v0.29.0
 	golang.org/x/term v0.28.0
-<<<<<<< HEAD
-	google.golang.org/api v0.214.0
+	google.golang.org/api v0.216.0
 	gopkg.in/ini.v1 v1.67.0
-=======
-	google.golang.org/api v0.216.0
->>>>>>> c1eacb6d
 )
 
 require (
